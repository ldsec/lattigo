--- conflicted
+++ resolved
@@ -10,11 +10,7 @@
 
 func Test_DBFVScheme(t *testing.T) {
 
-<<<<<<< HEAD
-	paramSets := bfv.DefaultParams
-=======
-	paramSets := bfv.DefaultParams[0:1]
->>>>>>> 925c1de3
+  paramSets := bfv.DefaultParams[0:2]
 	bitDecomps := []uint64{60}
 	nParties := []int{5}
 
