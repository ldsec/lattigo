--- conflicted
+++ resolved
@@ -3,17 +3,12 @@
 import (
 	"errors"
 	"fmt"
-<<<<<<< HEAD
-=======
-	"github.com/lca1/lattigo/ring"
->>>>>>> 925c1de3
 	"github.com/lca1/lattigo/utils"
 	"math"
 	"math/bits"
 )
 
 // MaxN is the largest supported polynomial modulus degree
-<<<<<<< HEAD
 const MaxN = 1 << 16
 
 // MaxModuliCount is the largest supported number of 60 moduli in the RNS representation
@@ -64,12 +59,6 @@
 	576460752523100161, 576460752524279809, 576460752525852673, 576460752526245889, 576460752526508033,
 	576460752532013057, 576460752545120257, 576460752550100993, 576460752551804929, 576460752567402497,
 	576460752568975361, 576460752573431809, 576460752580902913, 576460752585490433, 576460752586407937}
-=======
-const MaxN = 1 << 15
-
-// MaxModuliCount is the largest supported number of 60 moduli in the RNS representation
-const MaxModuliCount = 256
->>>>>>> 925c1de3
 
 // Power of 2 plaintext modulus
 var Tpow2 = []uint64{2, 4, 8, 16, 32, 64, 128, 256, 512, 1024, 2048, 4096, 8192, 16384, 32768, 65536, 131072, 262144,
@@ -101,18 +90,11 @@
 // These parameters correspond to 128 bit security level for secret keys in the ternary distribution
 // (see //https://projects.csail.mit.edu/HEWorkshop/HomomorphicEncryptionStandard2018.pdf).
 var DefaultParams = []Parameters{
-<<<<<<< HEAD
 	{4096, 65537, logN12Q110, Pi60[len(Pi60)-3:], 3.19},
 	{8192, 65537, logN13Q219, Pi60[len(Pi60)-5:], 3.19},
 	{16384, 65537, logN14Q441, Pi60[len(Pi60)-9:], 3.19},
 	{32768, 65537, logN15Q885, Pi60[len(Pi60)-17:], 3.19},
 	//{65536, 786433, logN16Q1770, Pi60[len(Pi60)-34:], 3.19},
-=======
-	{4096, 65537, ring.Qi60[len(ring.Qi60)-2:], ring.Pi60[len(ring.Pi60)-3:], 3.19},
-	{8192, 65537, ring.Qi60[len(ring.Qi60)-4:], ring.Pi60[len(ring.Pi60)-5:], 3.19},
-	{16384, 65537, ring.Qi60[len(ring.Qi60)-8:], ring.Pi60[len(ring.Pi60)-9:], 3.19},
-	{32768, 65537, ring.Qi60[len(ring.Qi60)-16:], ring.Pi60[len(ring.Pi60)-17:], 3.19},
->>>>>>> 925c1de3
 }
 
 // Equals compares two sets of parameters for equality
@@ -164,4 +146,55 @@
 	b.ReadUint64Slice(p.Qi)
 	b.ReadUint64Slice(p.Pi)
 	return nil
+}
+
+// Equals compares two sets of parameters for equality
+func (p *Parameters) Equals(other *Parameters) bool {
+	if p == other {
+		return true
+	}
+	return p.N == other.N && EqualSlice(p.Qi, other.Qi) && EqualSlice(p.Pi, other.Pi) && p.Sigma == other.Sigma
+}
+
+// MarshalBinary returns a []byte representation of the parameter set
+func (p *Parameters) MarshalBinary() ([]byte, error) {
+	if p.N == 0 { // if N is 0, then p is the zero value
+		return []byte{}, nil
+	}
+	b := utils.NewBuffer(make([]byte, 0, 3+((2+len(p.Qi)+len(p.Pi))<<3)))
+	b.WriteUint8(uint8(bits.Len64(p.N) - 1))
+	b.WriteUint8(uint8(len(p.Qi)))
+	b.WriteUint8(uint8(len(p.Pi)))
+	b.WriteUint64(p.T)
+	b.WriteUint64(uint64(p.Sigma * (1 << 32)))
+	b.WriteUint64Slice(p.Qi)
+	b.WriteUint64Slice(p.Pi)
+	return b.Bytes(), nil
+}
+
+// UnMarshalBinary decodes a []byte into a parameter set struct
+func (p *Parameters) UnMarshalBinary(data []byte) error {
+	if len(data) < 3 {
+		return errors.New("invalid parameters encoding")
+	}
+	b := utils.NewBuffer(data)
+	p.N = 1 << uint64(b.ReadUint8())
+	if p.N > MaxN {
+		return errors.New("polynomial degree is too large")
+	}
+	lenQi := uint64(b.ReadUint8())
+	if lenQi > MaxModuliCount {
+		return fmt.Errorf("len(Qi) is larger than %d", MaxModuliCount)
+	}
+	lenPi := uint64(b.ReadUint8())
+	if lenPi > MaxModuliCount {
+		return fmt.Errorf("len(Pi) is larger than %d", MaxModuliCount)
+	}
+	p.T = b.ReadUint64()
+	p.Sigma = math.Round((float64(b.ReadUint64())/float64(1<<32))*100) / 100
+	p.Qi = make([]uint64, lenQi, lenQi)
+	p.Pi = make([]uint64, lenPi, lenPi)
+	b.ReadUint64Slice(p.Qi)
+	b.ReadUint64Slice(p.Pi)
+	return nil
 }