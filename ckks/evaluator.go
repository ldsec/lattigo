--- conflicted
+++ resolved
@@ -1440,11 +1440,6 @@
 	evaluator.switchKeysInPlace(ctOut.value[1], evakey, ctOut)
 }
 
-<<<<<<< HEAD
-// Applies the general keyswitching procedure of the form [ctOut[0] + cx*evakey[0], ctOut[0] + cx*evakey[1]]
-// Applies the general keyswitching procedure of the form [c0 + cx*evakey[0], c1 + cx*evakey[1]]
-=======
->>>>>>> 05c65154
 func (evaluator *Evaluator) switchKeysInPlace(cx *ring.Poly, evakey *SwitchingKey, ctOut *Ciphertext) {
 	// Applies the general keyswitching procedure of the form [c0 + cx*evakey[0], c1 + cx*evakey[1]]
 	var level, reduce uint64
