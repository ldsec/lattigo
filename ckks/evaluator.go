--- conflicted
+++ resolved
@@ -124,7 +124,6 @@
 	// Modular Overflow Management
 	ReduceNew(ct0 *Ciphertext) (ctOut *Ciphertext)
 	Reduce(ct0 *Ciphertext, ctOut *Ciphertext) error
-<<<<<<< HEAD
 
 	// ===================================
 	// === Access Structure Management ===
@@ -139,32 +138,6 @@
 	// ==============
 
 	DecompInternal(level int, c2NTT *ring.Poly, c2QiQDecomp, c2QiPDecomp []*ring.Poly)
-=======
-	DropLevelNew(ct0 *Ciphertext, levels uint64) (ctOut *Ciphertext)
-	DropLevel(ct0 *Ciphertext, levels uint64)
-	Rescale(ct0 *Ciphertext, threshold float64, c1 *Ciphertext) (err error)
-	RescaleNew(ct0 *Ciphertext, threshold float64) (ctOut *Ciphertext, err error)
-	RescaleMany(ct0 *Ciphertext, nbRescales uint64, c1 *Ciphertext) (err error)
-	Mul(op0, op1 Operand, ctOut *Ciphertext)
-	MulNew(op0, op1 Operand) (ctOut *Ciphertext)
-	MulRelinNew(op0, op1 Operand) (ctOut *Ciphertext)
-	MulRelin(op0, op1 Operand, ctOut *Ciphertext)
-	RelinearizeNew(ct0 *Ciphertext) (ctOut *Ciphertext)
-	Relinearize(ct0 *Ciphertext, ctOut *Ciphertext)
-	SwitchKeysNew(ct0 *Ciphertext, switchingKey *SwitchingKey) (ctOut *Ciphertext)
-	SwitchKeys(ct0 *Ciphertext, switchingKey *SwitchingKey, ctOut *Ciphertext)
-	RotateNew(ct0 *Ciphertext, k int) (ctOut *Ciphertext)
-	Rotate(ct0 *Ciphertext, k int, ctOut *Ciphertext)
-	RotateHoisted(ctIn *Ciphertext, rotations []int) (cOut map[int]*Ciphertext)
-	ConjugateNew(ct0 *Ciphertext) (ctOut *Ciphertext)
-	Conjugate(ct0 *Ciphertext, ctOut *Ciphertext)
-	PowerOf2(el0 *Ciphertext, logPow2 uint64, elOut *Ciphertext)
-	PowerNew(op *Ciphertext, degree uint64) (opOut *Ciphertext)
-	Power(ct0 *Ciphertext, degree uint64, res *Ciphertext)
-	InverseNew(ct0 *Ciphertext, steps uint64) (res *Ciphertext)
-	EvaluatePoly(ct *Ciphertext, coeffs *Poly) (res *Ciphertext, err error)
-	EvaluateCheby(ct *Ciphertext, cheby *ChebyshevInterpolation) (res *Ciphertext, err error)
->>>>>>> 2bc7250a
 	ShallowCopy() Evaluator
 	WithKey(EvaluationKey) Evaluator
 }
@@ -174,19 +147,11 @@
 type evaluator struct {
 	*evaluatorBase
 	*evaluatorBuffers
-<<<<<<< HEAD
 
 	rlk             *RelinearizationKey
 	rtks            *RotationKeySet
 	permuteNTTIndex map[uint64][]uint64
 
-=======
-
-	rlk             *RelinearizationKey
-	rtks            *RotationKeySet
-	permuteNTTIndex map[uint64][]uint64
-
->>>>>>> 2bc7250a
 	baseconverter *ring.FastBasisExtender
 }
 
@@ -201,7 +166,6 @@
 }
 
 type evaluatorBuffers struct {
-<<<<<<< HEAD
 	poolQ       [6]*ring.Poly // Memory pool in order : Decomp(c2), for NTT^-1(c2), res(c0', c1')
 	poolP       [6]*ring.Poly // Memory pool in order : Decomp(c2), res(c0', c1')
 	poolQMul    [3]*ring.Poly // Memory pool in order : for MForm(c0), MForm(c1), c2
@@ -209,12 +173,6 @@
 	c2QiQDecomp []*ring.Poly // Memory pool for the basis extension in hoisting
 	c2QiPDecomp []*ring.Poly // Memory pool for the basis extension in hoisting
 	ctxpool     *Ciphertext  // Memory pool for ciphertext that need to be scaled up (to be removed eventually)
-=======
-	poolQ    [4]*ring.Poly // Memory pool in order : Decomp(c2), for NTT^-1(c2), res(c0', c1')
-	poolP    [3]*ring.Poly // Memory pool in order : Decomp(c2), res(c0', c1')
-	poolQMul [3]*ring.Poly // Memory pool in order : for MForm(c0), MForm(c1), c2
-	ctxpool  *Ciphertext   // Memory pool for ciphertext that need to be scaled up (to be removed eventually)
->>>>>>> 2bc7250a
 }
 
 func newEvaluatorBase(params *Parameters) *evaluatorBase {
@@ -238,7 +196,6 @@
 func newEvaluatorBuffers(evalBase *evaluatorBase) *evaluatorBuffers {
 	buff := new(evaluatorBuffers)
 	ringQ, ringP := evalBase.ringQ, evalBase.ringP
-<<<<<<< HEAD
 	buff.poolQ = [6]*ring.Poly{ringQ.NewPoly(), ringQ.NewPoly(), ringQ.NewPoly(), ringQ.NewPoly(), ringQ.NewPoly(), ringQ.NewPoly()}
 	buff.poolQMul = [3]*ring.Poly{ringQ.NewPoly(), ringQ.NewPoly(), ringQ.NewPoly()}
 	if evalBase.params.PiCount() > 0 {
@@ -253,13 +210,6 @@
 		}
 	}
 	buff.poolInvNTT = ringQ.NewPoly()
-=======
-	buff.poolQ = [4]*ring.Poly{ringQ.NewPoly(), ringQ.NewPoly(), ringQ.NewPoly(), ringQ.NewPoly()}
-	buff.poolQMul = [3]*ring.Poly{ringQ.NewPoly(), ringQ.NewPoly(), ringQ.NewPoly()}
-	if evalBase.params.PiCount() > 0 {
-		buff.poolP = [3]*ring.Poly{ringP.NewPoly(), ringP.NewPoly(), ringP.NewPoly()}
-	}
->>>>>>> 2bc7250a
 	buff.ctxpool = NewCiphertext(evalBase.params, 1, evalBase.params.MaxLevel(), evalBase.params.scale)
 	return buff
 }
@@ -280,8 +230,13 @@
 
 	if params.PiCount() != 0 {
 		eval.baseconverter = ring.NewFastBasisExtender(eval.ringQ, eval.ringP)
-<<<<<<< HEAD
-	}
+	}
+	permuteNTTIndex := make(map[uint64][]uint64, len(rtks.Keys))
+	for galEl := range rtks.Keys {
+		permuteNTTIndex[galEl] = ring.PermuteNTTIndex(galEl, eval.ringQ.N)
+	}
+	return &permuteNTTIndex
+}
 
 	return eval
 }
@@ -289,8 +244,6 @@
 func (eval *evaluator) permuteNTTIndexesForKey(rtks *RotationKeySet) *map[uint64][]uint64 {
 	if rtks == nil {
 		return &map[uint64][]uint64{}
-=======
->>>>>>> 2bc7250a
 	}
 	permuteNTTIndex := make(map[uint64][]uint64, len(rtks.Keys))
 	for galEl := range rtks.Keys {
@@ -313,37 +266,6 @@
 	}
 }
 
-<<<<<<< HEAD
-=======
-	return eval
-}
-
-func (eval *evaluator) permuteNTTIndexesForKey(rtks *RotationKeySet) *map[uint64][]uint64 {
-	if rtks == nil {
-		return &map[uint64][]uint64{}
-	}
-	permuteNTTIndex := make(map[uint64][]uint64, len(rtks.Keys))
-	for galEl := range rtks.Keys {
-		permuteNTTIndex[galEl] = ring.PermuteNTTIndex(galEl, eval.ringQ.N)
-	}
-	return &permuteNTTIndex
-}
-
-// ShallowCopy creates a shallow copy of this evaluator in which all the read-only data-structures are
-// shared with the receiver and the temporary buffers are reallocated. The receiver and the returned
-// Evaluators can be used concurrently.
-func (eval *evaluator) ShallowCopy() Evaluator {
-	return &evaluator{
-		evaluatorBase:    eval.evaluatorBase,
-		evaluatorBuffers: newEvaluatorBuffers(eval.evaluatorBase),
-		rlk:              eval.rlk,
-		rtks:             eval.rtks,
-		permuteNTTIndex:  eval.permuteNTTIndex,
-		baseconverter:    eval.baseconverter.ShallowCopy(),
-	}
-}
-
->>>>>>> 2bc7250a
 // WithKey creates a shallow copy of the receiver Evaluator for which the new EvaluationKey is evaluationKey
 // and where the temporary buffers are shared. The receiver and the returned Evaluators cannot be used concurrently.
 func (eval *evaluator) WithKey(evaluationKey EvaluationKey) Evaluator {
@@ -1439,7 +1361,6 @@
 	eval.mulRelin(op0, op1, false, ctOut)
 }
 
-<<<<<<< HEAD
 // MulRelinNew multiplies ct0 by ct1 with relinearization and returns the result in a newly created element.
 // The procedure will panic if either op0.Degree or op1.Degree > 1.
 // The procedure will panic if the evaluator was not created with an relinearization key.
@@ -1458,45 +1379,6 @@
 }
 
 func (eval *evaluator) mulRelin(op0, op1 Operand, relin bool, ctOut *Ciphertext) {
-=======
-// MulNew multiplies op0 with op1 without relinearization and returns the result in a newly created element.
-// The procedure will panic if either op0.Degree or op1.Degree > 1.
-func (eval *evaluator) MulNew(op0, op1 Operand) (ctOut *Ciphertext) {
-	ctOut = NewCiphertext(eval.params, op0.Degree()+op1.Degree(), utils.MinUint64(op0.Level(), op1.Level()), 0)
-	eval.mulRelin(op0, op1, false, ctOut)
-	return
-}
-
-// Mul multiplies op0 with op1 without relinearization and returns the result in ctOut.
-// The procedure will panic if either op0 or op1 are have a degree higher than 1.
-// The procedure will panic if ctOut.Degree != op0.Degree + op1.Degree.
-func (eval *evaluator) Mul(op0, op1 Operand, ctOut *Ciphertext) {
-	eval.mulRelin(op0, op1, false, ctOut)
-}
-
-// MulRelinNew multiplies ct0 by ct1 with relinearization and returns the result in a newly created element.
-// The procedure will panic if either op0.Degree or op1.Degree > 1.
-// The procedure will panic if the evaluator was not created with an relinearization key.
-func (eval *evaluator) MulRelinNew(op0, op1 Operand) (ctOut *Ciphertext) {
-	ctOut = NewCiphertext(eval.params, 1, utils.MinUint64(op0.Level(), op1.Level()), 0)
-	eval.mulRelin(op0, op1, true, ctOut)
-	return
-}
-
-// MulRelin multiplies op0 with op1 with relinearization and returns the result in ctOut.
-// The procedure will panic if either op0.Degree or op1.Degree > 1.
-// The procedure will panic if ctOut.Degree != op0.Degree + op1.Degree.
-// The procedure will panic if the evaluator was not created with an relinearization key.
-func (eval *evaluator) MulRelin(op0, op1 Operand, ctOut *Ciphertext) {
-	eval.mulRelin(op0, op1, true, ctOut)
-}
-
-func (eval *evaluator) mulRelin(op0, op1 Operand, relin bool, ctOut *Ciphertext) {
-
-	if relin && eval.rlk == nil {
-		panic("evaluator has no relinearization key")
-	}
->>>>>>> 2bc7250a
 
 	el0, el1, elOut := eval.getElemAndCheckBinary(op0, op1, ctOut, utils.MaxInt(op0.Degree(), op1.Degree()))
 
@@ -1601,14 +1483,6 @@
 
 // Relinearize applies the relinearization procedure on ct0 and returns the result in ctOut. The input Ciphertext must be of degree two.
 func (eval *evaluator) Relinearize(ct0 *Ciphertext, ctOut *Ciphertext) {
-<<<<<<< HEAD
-=======
-
-	if eval.rlk == nil {
-		panic("evaluator has no relinearization key")
-	}
-
->>>>>>> 2bc7250a
 	if ct0.Degree() != 2 {
 		panic("cannot Relinearize: input Ciphertext is not of degree 2")
 	}
@@ -1678,7 +1552,6 @@
 		ctOut.SetScale(ct0.Scale())
 
 		galEl := eval.params.GaloisElementForColumnRotationBy(k)
-<<<<<<< HEAD
 
 		eval.permuteNTT(ct0, galEl, ctOut)
 	}
@@ -1743,17 +1616,8 @@
 
 			eval.permuteNTTHoistedNoModDown(level, c2QiQDecomp, c2QiPDecomp, i, cOutQ[i][0], cOutQ[i][1], cOutP[i][0], cOutP[i][1])
 		}
-=======
-		rtk, generated := eval.rtks.Keys[galEl]
-		if !generated {
-			panic(fmt.Errorf("evaluator has no rotation key for rotation by %d", k))
-		}
-
-		eval.permuteNTT(ct0, galEl, rtk, ctOut)
->>>>>>> 2bc7250a
-	}
-
-<<<<<<< HEAD
+	}
+
 	return
 }
 
@@ -1778,44 +1642,6 @@
 	index := eval.permuteNTTIndex[galEl]
 
 	eval.keyswitchHoistedNoModDown(levelQ, c2QiQDecomp, c2QiPDecomp, rtk, pool2Q, pool3Q, pool2P, pool3P)
-=======
-// ConjugateNew conjugates ct0 (which is equivalent to a row rotation) and returns the result in a newly
-// created element. If the provided element is a Ciphertext, a key-switching operation is necessary and a rotation key
-// for the row rotation needs to be provided.
-func (eval *evaluator) ConjugateNew(ct0 *Ciphertext) (ctOut *Ciphertext) {
-	ctOut = NewCiphertext(eval.params, ct0.Degree(), ct0.Level(), ct0.Scale())
-	eval.Conjugate(ct0, ctOut)
-	return
-}
-
-// Conjugate conjugates ct0 (which is equivalent to a row rotation) and returns the result in ctOut.
-// If the provided element is a Ciphertext, a key-switching operation is necessary and a rotation key for the row rotation needs to be provided.
-func (eval *evaluator) Conjugate(ct0 *Ciphertext, ctOut *Ciphertext) {
-
-	galEl := eval.params.GaloisElementForRowRotation()
-	rtk, generated := eval.rtks.Keys[galEl]
-	if !generated {
-		panic("evaluator has no rotation key for row rotation")
-	}
-
-	ctOut.SetScale(ct0.Scale())
-
-	eval.permuteNTT(ct0, galEl, rtk, ctOut)
-}
-
-func (eval *evaluator) permuteNTT(ct0 *Ciphertext, galEl uint64, rtk *rlwe.SwitchingKey, ctOut *Ciphertext) {
-
-	if ct0.Degree() != 1 || ctOut.Degree() != 1 {
-		panic("input and output Ciphertext must be of degree 1")
-	}
-
-	level := utils.MinUint64(ct0.Level(), ctOut.Level())
-	index := eval.permuteNTTIndex[galEl]
-	pool2Q := eval.poolQ[1]
-	pool3Q := eval.poolQ[2]
-
-	eval.switchKeysInPlace(level, ct0.Value()[1], rtk, pool2Q, pool3Q)
->>>>>>> 2bc7250a
 
 	ring.PermuteNTTWithIndexLvl(levelQ, pool2Q, index, ct0OutQ)
 	ring.PermuteNTTWithIndexLvl(levelQ, pool3Q, index, ct1OutQ)
@@ -1824,14 +1650,9 @@
 	ring.PermuteNTTWithIndexLvl(levelP, pool3P, index, ct1OutP)
 }
 
-<<<<<<< HEAD
 func (eval *evaluator) switchKeysInPlaceNoModDown(level int, cx *ring.Poly, evakey *rlwe.SwitchingKey, pool2Q, pool2P, pool3Q, pool3P *ring.Poly) {
 
 	var reduce int
-=======
-func (eval *evaluator) switchKeysInPlaceNoModDown(level uint64, cx *ring.Poly, evakey *rlwe.SwitchingKey, pool2Q, pool2P, pool3Q, pool3P *ring.Poly) {
-	var reduce uint64
->>>>>>> 2bc7250a
 
 	ringQ := eval.ringQ
 	ringP := eval.ringP
@@ -1906,11 +1727,7 @@
 }
 
 // switchKeysInPlace applies the general key-switching procedure of the form [c0 + cx*evakey[0], c1 + cx*evakey[1]]
-<<<<<<< HEAD
 func (eval *evaluator) switchKeysInPlace(level int, cx *ring.Poly, evakey *rlwe.SwitchingKey, p0, p1 *ring.Poly) {
-=======
-func (eval *evaluator) switchKeysInPlace(level uint64, cx *ring.Poly, evakey *rlwe.SwitchingKey, p0, p1 *ring.Poly) {
->>>>>>> 2bc7250a
 
 	eval.switchKeysInPlaceNoModDown(level, cx, evakey, p0, eval.poolP[1], p1, eval.poolP[2])
 
@@ -1966,7 +1783,6 @@
 	ringP.NTTLazy(c2QiP, c2QiP)
 }
 
-<<<<<<< HEAD
 func (eval *evaluator) permuteNTTHoisted(level int, c0, c1 *ring.Poly, c2QiQDecomp, c2QiPDecomp []*ring.Poly, k int, cOut0, cOut1 *ring.Poly) {
 
 	if k == 0 {
@@ -1975,57 +1791,6 @@
 		return
 	}
 
-=======
-// RotateHoisted takes an input Ciphertext and a list of rotations and returns a map of Ciphertext, where each element of the map is the input Ciphertext
-// rotation by one element of the list. It is much faster than sequential calls to Rotate.
-func (eval *evaluator) RotateHoisted(ct0 *Ciphertext, rotations []int) (cOut map[int]*Ciphertext) {
-
-	// Pre-computation for rotations using hoisting
-	ringQ := eval.ringQ
-	ringP := eval.ringP
-
-	c2NTT := ct0.value[1]
-	c2InvNTT := ringQ.NewPoly()
-	ringQ.InvNTTLvl(ct0.Level(), c2NTT, c2InvNTT)
-
-	alpha := eval.params.Alpha()
-	beta := uint64(math.Ceil(float64(ct0.Level()+1) / float64(alpha)))
-
-	c2QiQDecomp := make([]*ring.Poly, beta)
-	c2QiPDecomp := make([]*ring.Poly, beta)
-
-	for i := uint64(0); i < beta; i++ {
-		c2QiQDecomp[i] = ringQ.NewPoly()
-		c2QiPDecomp[i] = ringP.NewPoly()
-		eval.decomposeAndSplitNTT(ct0.Level(), i, c2NTT, c2InvNTT, c2QiQDecomp[i], c2QiPDecomp[i])
-	}
-
-	cOut = make(map[int]*Ciphertext)
-	for _, i := range rotations {
-
-		if i == 0 {
-			cOut[i] = ct0.CopyNew().Ciphertext()
-		} else {
-			cOut[i] = NewCiphertext(eval.params, 1, ct0.Level(), ct0.Scale())
-			eval.permuteNTTHoisted(ct0, c2QiQDecomp, c2QiPDecomp, i, cOut[i])
-		}
-	}
-
-	return
-}
-
-func (eval *evaluator) permuteNTTHoisted(ct0 *Ciphertext, c2QiQDecomp, c2QiPDecomp []*ring.Poly, k int, ctOut *Ciphertext) {
-
-	if ct0.Degree() != 1 || ctOut.Degree() != 1 {
-		panic("input and output Ciphertext must be of degree 1")
-	}
-
-	if k == 0 {
-		ctOut.Copy(ct0.Element)
-		return
-	}
-
->>>>>>> 2bc7250a
 	galEl := eval.params.GaloisElementForColumnRotationBy(k)
 	rtk, generated := eval.rtks.Keys[galEl]
 	if !generated {
@@ -2034,36 +1799,21 @@
 
 	index := eval.permuteNTTIndex[galEl]
 
-	index := eval.permuteNTTIndex[galEl]
-
 	pool2Q := eval.poolQ[0]
 	pool3Q := eval.poolQ[1]
 
 	pool2P := eval.poolP[0]
 	pool3P := eval.poolP[1]
 
-<<<<<<< HEAD
-=======
-	level := ctOut.Level()
-
->>>>>>> 2bc7250a
 	eval.keyswitchHoisted(level, c2QiQDecomp, c2QiPDecomp, rtk, pool2Q, pool3Q, pool2P, pool3P)
 
 	eval.ringQ.AddLvl(level, pool2Q, c0, pool2Q)
 
-<<<<<<< HEAD
 	ring.PermuteNTTWithIndexLvl(level, pool2Q, index, cOut0)
 	ring.PermuteNTTWithIndexLvl(level, pool3Q, index, cOut1)
 }
 
 func (eval *evaluator) keyswitchHoisted(level int, c2QiQDecomp, c2QiPDecomp []*ring.Poly, evakey *rlwe.SwitchingKey, pool2Q, pool3Q, pool2P, pool3P *ring.Poly) {
-=======
-	ring.PermuteNTTWithIndexLvl(level, pool2Q, index, ctOut.value[0])
-	ring.PermuteNTTWithIndexLvl(level, pool3Q, index, ctOut.value[1])
-}
-
-func (eval *evaluator) keyswitchHoisted(level uint64, c2QiQDecomp, c2QiPDecomp []*ring.Poly, evakey *rlwe.SwitchingKey, pool2Q, pool3Q, pool2P, pool3P *ring.Poly) {
->>>>>>> 2bc7250a
 
 	eval.keyswitchHoistedNoModDown(level, c2QiQDecomp, c2QiPDecomp, evakey, pool2Q, pool3Q, pool2P, pool3P)
 
@@ -2072,11 +1822,7 @@
 	eval.baseconverter.ModDownSplitNTTPQ(level, pool3Q, pool3P, pool3Q)
 }
 
-<<<<<<< HEAD
 func (eval *evaluator) keyswitchHoistedNoModDown(level int, c2QiQDecomp, c2QiPDecomp []*ring.Poly, evakey *rlwe.SwitchingKey, pool2Q, pool3Q, pool2P, pool3P *ring.Poly) {
-=======
-func (eval *evaluator) keyswitchHoistedNoModDown(level uint64, c2QiQDecomp, c2QiPDecomp []*ring.Poly, evakey *rlwe.SwitchingKey, pool2Q, pool3Q, pool2P, pool3P *ring.Poly) {
->>>>>>> 2bc7250a
 
 	ringQ := eval.ringQ
 	ringP := eval.ringP
