package ckks

import (
	"fmt"
	"math"
	"math/cmplx"
	"math/rand"
	"sort"
	"testing"
	"time"

	"github.com/stretchr/testify/require"

	"github.com/ldsec/lattigo/utils"
)

func testString(opname string, params *Parameters) string {
	return fmt.Sprintf("%slogN=%d/LogSlots=%d/logQP=%d/levels=%d/a=%d/b=%d",
		opname,
		params.LogN,
		params.LogSlots,
		params.LogQP,
		params.MaxLevel+1,
		params.Alpha,
		params.Beta)
}

type ckksParams struct {
	params      *Parameters
	ckkscontext *Context
	encoder     Encoder
	kgen        KeyGenerator
	sk          *SecretKey
	pk          *PublicKey
	encryptorPk Encryptor
	encryptorSk Encryptor
	decryptor   Decryptor
	evaluator   Evaluator
}

type ckksTestParameters struct {
	verbose    bool
	medianprec float64
	slots      uint64

	ckksParameters []*Parameters
}

var err error
var testParams = new(ckksTestParameters)

func init() {
	rand.Seed(time.Now().UnixNano())

	testParams.medianprec = 15
	testParams.verbose = true

	testParams.ckksParameters = DefaultParams[PN12QP109 : PN12QP109+3]
}

func TestCKKS(t *testing.T) {
	t.Run("Encoder", testEncoder)
	t.Run("Encryptor", testEncryptor)
	t.Run("Evaluator/Add", testEvaluatorAdd)
	t.Run("Evaluator/Sub", testEvaluatorSub)
	t.Run("Evaluator/Rescale", testEvaluatorRescale)
	t.Run("Evaluator/AddConst", testEvaluatorAddConst)
	t.Run("Evaluator/MultByConst", testEvaluatorMultByConst)
	t.Run("Evaluator/MultByConstAndAdd", testEvaluatorMultByConstAndAdd)
	t.Run("Evaluator/Mul", testEvaluatorMul)
	t.Run("Evaluator/Functions", testFunctions)
	t.Run("Evaluator/EvaluatePoly", testEvaluatePoly)
	t.Run("Evaluator/ChebyshevInterpolator", testChebyshevInterpolator)
	t.Run("Evaluator/SwitchKeys", testSwitchKeys)
	t.Run("Evaluator/Conjugate", testConjugate)
	t.Run("Evaluator/RotateColumns", testRotateColumns)
	t.Run("Marshalling", testMarshaller)
}

func genCkksParams(contextParameters *Parameters) (params *ckksParams) {

	params = new(ckksParams)

	params.params = contextParameters.Copy()

	params.ckkscontext = newContext(contextParameters)

	params.kgen = NewKeyGenerator(contextParameters)

	params.sk, params.pk = params.kgen.GenKeyPairSparse(128)

	params.encoder = NewEncoder(contextParameters)

	params.encryptorPk = NewEncryptorFromPk(contextParameters, params.pk)
	params.encryptorSk = NewEncryptorFromSk(contextParameters, params.sk)
	params.decryptor = NewDecryptor(contextParameters, params.sk)

	params.evaluator = NewEvaluator(contextParameters)

	return

}

func newTestVectors(contextParams *ckksParams, encryptor Encryptor, a float64, t *testing.T) (values []complex128, plaintext *Plaintext, ciphertext *Ciphertext) {

	slots := uint64(1 << contextParams.params.LogSlots)

	values = make([]complex128, slots)

	for i := uint64(0); i < slots; i++ {
		values[i] = randomComplex(-a, a)
	}

	values[0] = complex(0.607538, 0.555668)

	plaintext = NewPlaintext(contextParams.params, contextParams.params.MaxLevel, contextParams.params.Scale)

	contextParams.encoder.Encode(plaintext, values, slots)

	if encryptor != nil {
		ciphertext = encryptor.EncryptNew(plaintext)
	}

	return values, plaintext, ciphertext
}

func newTestVectorsReals(contextParams *ckksParams, encryptor Encryptor, a, b float64, t *testing.T) (values []complex128, plaintext *Plaintext, ciphertext *Ciphertext) {

	slots := uint64(1 << contextParams.params.LogSlots)

	values = make([]complex128, slots)

	for i := uint64(0); i < slots; i++ {
		values[i] = complex(randomFloat(a, b), 0)
	}

	values[0] = complex(0.607538, 0)

	plaintext = NewPlaintext(contextParams.params, contextParams.params.MaxLevel, contextParams.params.Scale)

	contextParams.encoder.Encode(plaintext, values, slots)

	if encryptor != nil {
		ciphertext = encryptor.EncryptNew(plaintext)
	}

	return values, plaintext, ciphertext
}

func newTestVectorsSineBoot(contextParams *ckksParams, encryptor Encryptor, a, b float64, t *testing.T) (values []complex128, plaintext *Plaintext, ciphertext *Ciphertext) {

	slots := uint64(1 << contextParams.params.LogSlots)

	values = make([]complex128, slots)

	for i := uint64(0); i < slots; i++ {
		values[i] = complex(math.Round(randomFloat(a, b))+randomFloat(-1, 1)/1000, 0)
	}

	plaintext = NewPlaintext(contextParams.params, contextParams.params.MaxLevel, contextParams.params.Scale)

	contextParams.encoder.Encode(plaintext, values, slots)

	if encryptor != nil {
		ciphertext = encryptor.EncryptNew(plaintext)
	}

	return values, plaintext, ciphertext
}

func verifyTestVectors(contextParams *ckksParams, decryptor Decryptor, valuesWant []complex128, element interface{}, t *testing.T) {

	var plaintextTest *Plaintext
	var valuesTest []complex128

	switch element.(type) {
	case *Ciphertext:
		plaintextTest = decryptor.DecryptNew(element.(*Ciphertext))
	case *Plaintext:
		plaintextTest = element.(*Plaintext)
	}

	slots := uint64(1 << contextParams.params.LogSlots)

	valuesTest = contextParams.encoder.Decode(plaintextTest, slots)

	var deltaReal, deltaImag float64

	var delta, minprec, maxprec, meanprec, medianprec complex128

	diff := make([]complex128, slots)

	minprec = complex(0, 0)
	maxprec = complex(1, 1)

	meanprec = complex(0, 0)

	distribReal := make(map[uint64]uint64)
	distribImag := make(map[uint64]uint64)

	distribPrec := float64(25)

	for i := range valuesWant {

		delta = valuesTest[i] - valuesWant[i]
		deltaReal = math.Abs(real(delta))
		deltaImag = math.Abs(imag(delta))

		diff[i] += complex(deltaReal, deltaImag)

		meanprec += diff[i]

		if deltaReal > real(minprec) {
			minprec = complex(deltaReal, imag(minprec))
		}

		if deltaImag > imag(minprec) {
			minprec = complex(real(minprec), deltaImag)
		}

		if deltaReal < real(maxprec) {
			maxprec = complex(deltaReal, imag(maxprec))
		}

		if deltaImag < imag(maxprec) {
			maxprec = complex(real(maxprec), deltaImag)
		}

		distribReal[uint64(math.Floor(distribPrec*math.Log2(1/deltaReal)))]++
		distribImag[uint64(math.Floor(distribPrec*math.Log2(1/deltaImag)))]++
	}

	meanprec /= complex(float64(slots), 0)
	medianprec = calcmedian(diff)

	if testParams.verbose {
		t.Logf("Minimum precision : (%.2f, %.2f) bits \n", math.Log2(1/real(minprec)), math.Log2(1/imag(minprec)))
		t.Logf("Maximum precision : (%.2f, %.2f) bits \n", math.Log2(1/real(maxprec)), math.Log2(1/imag(maxprec)))
		t.Logf("Mean    precision : (%.2f, %.2f) bits \n", math.Log2(1/real(meanprec)), math.Log2(1/imag(meanprec)))
		t.Logf("Median  precision : (%.2f, %.2f) bits \n", math.Log2(1/real(medianprec)), math.Log2(1/imag(medianprec)))
		t.Log()
	}

<<<<<<< HEAD
	if math.Log2(1/real(medianprec)) < testParams.medianprec || math.Log2(1/imag(medianprec)) < testParams.medianprec {
		t.Errorf("Mean precision error: target (%.2f, %.2f) > result (%.2f, %.2f)", testParams.medianprec, testParams.medianprec, math.Log2(1/real(medianprec)), math.Log2(1/imag(medianprec)))
	}

	/*
		fmt.Println()
		fmt.Println("Distribution of the precision :")
		fmt.Println()
		keys_real := []int{}
		keys_imag := []int{}
		for i := range distribReal {
			keys_real = append(keys_real, int(i))
		}
		for i := range distribImag {
			keys_imag = append(keys_imag, int(i))
		}
		sort.Ints(keys_real)
		sort.Ints(keys_imag)
		fmt.Println("Reals")
		fmt.Printf("[")
		for _, i := range keys_real {
			fmt.Printf("(%.5f,%.5f),", float64(i)/distribPrec, (float64(distribReal[uint64(i)])/float64(slots))*100)
		}
		fmt.Printf("],")
		fmt.Println()
		fmt.Println("Imag")
		fmt.Printf("[")
		for _, i := range keys_imag {
			fmt.Printf("(%.5f,%.5f),", float64(i)/distribPrec, (float64(distribImag[uint64(i)])/float64(slots))*100)
		}
		fmt.Printf("],")
		fmt.Println()
	*/

=======
	require.GreaterOrEqual(t, math.Log2(1/real(medianprec)), testParams.medianprec)
	require.GreaterOrEqual(t, math.Log2(1/imag(medianprec)), testParams.medianprec)
>>>>>>> f286181c
}

func calcmedian(values []complex128) (median complex128) {

	tmp := make([]float64, len(values))

	for i := range values {
		tmp[i] = real(values[i])
	}

	sort.Float64s(tmp)

	for i := range values {
		values[i] = complex(tmp[i], imag(values[i]))
	}

	for i := range values {
		tmp[i] = imag(values[i])
	}

	sort.Float64s(tmp)

	for i := range values {
		values[i] = complex(real(values[i]), tmp[i])
	}

	index := len(values) / 2

	if len(values)&1 == 1 {
		return values[index]
	}

	if index+1 == len(values) {
		return values[index]
	}

	return (values[index] + values[index+1]) / 2
}

func testEncoder(t *testing.T) {

	for _, parameters := range testParams.ckksParameters {

		params := genCkksParams(parameters)

		t.Run(testString("Encode/", parameters), func(t *testing.T) {

			values, plaintext, _ := newTestVectors(params, nil, 1, t)

			verifyTestVectors(params, params.decryptor, values, plaintext, t)
		})
	}
}

func testEncryptor(t *testing.T) {

	for _, parameters := range testParams.ckksParameters {

		params := genCkksParams(parameters)

		t.Run(testString("EncryptFromPk/", parameters), func(t *testing.T) {

			values, _, ciphertext := newTestVectors(params, params.encryptorPk, 1, t)

			verifyTestVectors(params, params.decryptor, values, ciphertext, t)
		})

		t.Run(testString("EncryptFromPkFast/", parameters), func(t *testing.T) {

			slots := uint64(1 << params.params.LogSlots)

			values := make([]complex128, slots)

			for i := uint64(0); i < slots; i++ {
				values[i] = randomComplex(-1, 1)
			}

			values[0] = complex(0.607538, 0.555668)

			plaintext := NewPlaintext(params.params, params.params.MaxLevel, params.params.Scale)

			params.encoder.Encode(plaintext, values, slots)

			verifyTestVectors(params, params.decryptor, values, params.encryptorPk.EncryptFastNew(plaintext), t)
		})

		t.Run(testString("EncryptFromSk/", parameters), func(t *testing.T) {

			values, _, ciphertext := newTestVectors(params, params.encryptorSk, 1, t)

			verifyTestVectors(params, params.decryptor, values, ciphertext, t)
		})

		t.Run(testString("EncryptFromSkFast/", parameters), func(t *testing.T) {

			slots := uint64(1 << params.params.LogSlots)

			values := make([]complex128, slots)

			for i := uint64(0); i < slots; i++ {
				values[i] = randomComplex(-1, 1)
			}

			values[0] = complex(0.607538, 0.555668)

			plaintext := NewPlaintext(params.params, params.params.MaxLevel, params.params.Scale)

			params.encoder.Encode(plaintext, values, slots)

			verifyTestVectors(params, params.decryptor, values, params.encryptorSk.EncryptFastNew(plaintext), t)
		})
	}
}

func testEvaluatorAdd(t *testing.T) {

	for _, parameters := range testParams.ckksParameters {

		params := genCkksParams(parameters)

		t.Run(testString("CtCtInPlace/", parameters), func(t *testing.T) {

			values1, _, ciphertext1 := newTestVectors(params, params.encryptorSk, 1, t)
			values2, _, ciphertext2 := newTestVectors(params, params.encryptorSk, 1, t)

			for i := range values1 {
				values1[i] += values2[i]
			}

			params.evaluator.Add(ciphertext1, ciphertext2, ciphertext1)

			verifyTestVectors(params, params.decryptor, values1, ciphertext1, t)
		})

		t.Run(testString("CtCtNew/", parameters), func(t *testing.T) {

			values1, _, ciphertext1 := newTestVectors(params, params.encryptorSk, 1, t)
			values2, _, ciphertext2 := newTestVectors(params, params.encryptorSk, 1, t)

			for i := range values1 {
				values1[i] += values2[i]
			}

			ciphertext3 := params.evaluator.AddNew(ciphertext1, ciphertext2)

			verifyTestVectors(params, params.decryptor, values1, ciphertext3, t)
		})

		t.Run(testString("CtPlainInPlace/", parameters), func(t *testing.T) {

			values1, _, ciphertext1 := newTestVectors(params, params.encryptorSk, 1, t)
			values2, plaintext2, _ := newTestVectors(params, params.encryptorSk, 1, t)

			for i := range values1 {
				values1[i] += values2[i]
			}

			params.evaluator.Add(ciphertext1, plaintext2, ciphertext1)

			verifyTestVectors(params, params.decryptor, values1, ciphertext1, t)

			for i := range values1 {
				values1[i] += values2[i]
			}

			params.evaluator.Add(plaintext2, ciphertext1, ciphertext1)

			verifyTestVectors(params, params.decryptor, values1, ciphertext1, t)
		})

		t.Run(testString("CtPlainInPlaceNew/", parameters), func(t *testing.T) {

			values1, _, ciphertext1 := newTestVectors(params, params.encryptorSk, 1, t)
			values2, plaintext2, _ := newTestVectors(params, params.encryptorSk, 1, t)

			for i := range values1 {
				values1[i] += values2[i]
			}

			ciphertext3 := params.evaluator.AddNew(ciphertext1, plaintext2)

			verifyTestVectors(params, params.decryptor, values1, ciphertext3, t)

			ciphertext3 = params.evaluator.AddNew(plaintext2, ciphertext1)

			verifyTestVectors(params, params.decryptor, values1, ciphertext3, t)
		})
	}
}

func testEvaluatorSub(t *testing.T) {

	for _, parameters := range testParams.ckksParameters {

		params := genCkksParams(parameters)

		t.Run(testString("CtCtInPlace/", parameters), func(t *testing.T) {

			values1, _, ciphertext1 := newTestVectors(params, params.encryptorSk, 1, t)
			values2, _, ciphertext2 := newTestVectors(params, params.encryptorSk, 1, t)

			for i := range values1 {
				values1[i] -= values2[i]
			}

			params.evaluator.Sub(ciphertext1, ciphertext2, ciphertext1)

			verifyTestVectors(params, params.decryptor, values1, ciphertext1, t)
		})

		t.Run(testString("CtCtNew/", parameters), func(t *testing.T) {

			values1, _, ciphertext1 := newTestVectors(params, params.encryptorSk, 1, t)
			values2, _, ciphertext2 := newTestVectors(params, params.encryptorSk, 1, t)

			for i := range values1 {
				values1[i] -= values2[i]
			}

			ciphertext3 := params.evaluator.SubNew(ciphertext1, ciphertext2)

			verifyTestVectors(params, params.decryptor, values1, ciphertext3, t)
		})

		t.Run(testString("CtPlainInPlace/", parameters), func(t *testing.T) {

			values1, _, ciphertext1 := newTestVectors(params, params.encryptorSk, 1, t)
			values2, plaintext2, ciphertext2 := newTestVectors(params, params.encryptorSk, 1, t)

			valuesTest := make([]complex128, len(values1))
			for i := range values1 {
				valuesTest[i] = values1[i] - values2[i]
			}

			params.evaluator.Sub(ciphertext1, plaintext2, ciphertext2)

			verifyTestVectors(params, params.decryptor, valuesTest, ciphertext2, t)

			for i := range values1 {
				valuesTest[i] = values2[i] - values1[i]
			}

			params.evaluator.Sub(plaintext2, ciphertext1, ciphertext2)

			verifyTestVectors(params, params.decryptor, valuesTest, ciphertext2, t)
		})

		t.Run(testString("CtPlainNew/", parameters), func(t *testing.T) {

			values1, _, ciphertext1 := newTestVectors(params, params.encryptorSk, 1, t)
			values2, plaintext2, _ := newTestVectors(params, params.encryptorSk, 1, t)

			valuesTest := make([]complex128, len(values1))
			for i := range values1 {
				valuesTest[i] = values1[i] - values2[i]
			}

			ciphertext3 := params.evaluator.SubNew(ciphertext1, plaintext2)

			verifyTestVectors(params, params.decryptor, valuesTest, ciphertext3, t)

			for i := range values1 {
				valuesTest[i] = values2[i] - values1[i]
			}

			ciphertext3 = params.evaluator.SubNew(plaintext2, ciphertext1)

			verifyTestVectors(params, params.decryptor, valuesTest, ciphertext3, t)
		})
	}
}

func testEvaluatorRescale(t *testing.T) {

	for _, parameters := range testParams.ckksParameters {

		params := genCkksParams(parameters)

		t.Run(testString("Single/", parameters), func(t *testing.T) {

			values, _, ciphertext := newTestVectors(params, params.encryptorSk, 1, t)

			constant := params.ckkscontext.contextQ.Modulus[ciphertext.Level()]

			params.evaluator.MultByConst(ciphertext, constant, ciphertext)

			ciphertext.MulScale(float64(constant))

			params.evaluator.Rescale(ciphertext, parameters.Scale, ciphertext)

			verifyTestVectors(params, params.decryptor, values, ciphertext, t)
		})

		t.Run(testString("Many/", parameters), func(t *testing.T) {

			values, _, ciphertext := newTestVectors(params, params.encryptorSk, 1, t)

			nbRescales := parameters.MaxLevel

			for i := uint64(0); i < nbRescales; i++ {
				constant := params.ckkscontext.contextQ.Modulus[ciphertext.Level()]
				params.evaluator.MultByConst(ciphertext, constant, ciphertext)
				ciphertext.MulScale(float64(constant))
			}

			params.evaluator.RescaleMany(ciphertext, nbRescales, ciphertext)

			verifyTestVectors(params, params.decryptor, values, ciphertext, t)
		})

	}
}

func testEvaluatorAddConst(t *testing.T) {

	for _, parameters := range testParams.ckksParameters {

		params := genCkksParams(parameters)

		t.Run(testString("", parameters), func(t *testing.T) {

			values, _, ciphertext := newTestVectors(params, params.encryptorSk, 1, t)

			constant := complex(3.1415, -1.4142)

			for i := range values {
				values[i] += constant
			}

			params.evaluator.AddConst(ciphertext, constant, ciphertext)

			verifyTestVectors(params, params.decryptor, values, ciphertext, t)
		})
	}
}

func testEvaluatorMultByConst(t *testing.T) {

	for _, parameters := range testParams.ckksParameters {

		params := genCkksParams(parameters)

		t.Run(testString("", parameters), func(t *testing.T) {

			values, _, ciphertext := newTestVectors(params, params.encryptorSk, 1, t)

			constant := 1.0 / complex(3.1415, -1.4142)

			for i := range values {
				values[i] *= constant
			}

			params.evaluator.MultByConst(ciphertext, constant, ciphertext)

			verifyTestVectors(params, params.decryptor, values, ciphertext, t)
		})
	}
}

func testEvaluatorMultByConstAndAdd(t *testing.T) {

	for _, parameters := range testParams.ckksParameters {

		params := genCkksParams(parameters)

		t.Run(testString("", parameters), func(t *testing.T) {

			values1, _, ciphertext1 := newTestVectors(params, params.encryptorSk, 1, t)
			values2, _, ciphertext2 := newTestVectors(params, params.encryptorSk, 1, t)

			constant := 1.0 / complex(3.1415, -1.4142)

			for i := range values1 {
				values2[i] += (constant * values1[i])
			}

			params.evaluator.MultByConstAndAdd(ciphertext1, constant, ciphertext2)

			verifyTestVectors(params, params.decryptor, values2, ciphertext2, t)
		})
	}
}

func testEvaluatorMul(t *testing.T) {

	for _, parameters := range testParams.ckksParameters {

		params := genCkksParams(parameters)

		t.Run(testString("CtCtInPlace/", parameters), func(t *testing.T) {

			values1, _, ciphertext1 := newTestVectors(params, params.encryptorSk, 1, t)
			values2, _, ciphertext2 := newTestVectors(params, params.encryptorSk, 1, t)

			for i := range values1 {
				values2[i] *= values1[i]
			}

			params.evaluator.MulRelin(ciphertext1, ciphertext2, nil, ciphertext2)

			verifyTestVectors(params, params.decryptor, values2, ciphertext2, t)
		})

		t.Run(testString("CtCtNew/", parameters), func(t *testing.T) {

			values1, _, ciphertext1 := newTestVectors(params, params.encryptorSk, 1, t)
			values2, _, ciphertext2 := newTestVectors(params, params.encryptorSk, 1, t)

			for i := range values1 {
				values2[i] *= values1[i]
			}

			var ciphertext3 *Ciphertext
			ciphertext3 = params.evaluator.MulRelinNew(ciphertext1, ciphertext2, nil)

			verifyTestVectors(params, params.decryptor, values2, ciphertext3, t)
		})

		t.Run(testString("CtPlain/", parameters), func(t *testing.T) {

			values1, plaintext1, ciphertext1 := newTestVectors(params, params.encryptorSk, 1, t)
			values2, plaintext2, ciphertext2 := newTestVectors(params, params.encryptorSk, 1, t)

			for i := range values1 {
				values1[i] *= values1[i]
				values2[i] *= values2[i]
			}

			params.evaluator.MulRelin(ciphertext1, plaintext1, nil, ciphertext1)

			verifyTestVectors(params, params.decryptor, values1, ciphertext1, t)

			params.evaluator.MulRelin(plaintext2, ciphertext2, nil, ciphertext2)

			verifyTestVectors(params, params.decryptor, values2, ciphertext2, t)
		})

		t.Run(testString("Relinearize/", parameters), func(t *testing.T) {

			rlk := params.kgen.GenRelinKey(params.sk)

			values1, _, ciphertext1 := newTestVectors(params, params.encryptorSk, 1, t)
			values2, _, ciphertext2 := newTestVectors(params, params.encryptorSk, 1, t)

			for i := range values1 {
				values2[i] *= values1[i]
			}

			params.evaluator.MulRelin(ciphertext1, ciphertext2, nil, ciphertext2)

			params.evaluator.Relinearize(ciphertext2, rlk, ciphertext2)

			require.Equal(t, ciphertext2.Degree(), uint64(1))

			verifyTestVectors(params, params.decryptor, values2, ciphertext2, t)
		})
	}
}

func testFunctions(t *testing.T) {

	for _, parameters := range testParams.ckksParameters {

		params := genCkksParams(parameters)

		rlk := params.kgen.GenRelinKey(params.sk)

		if parameters.MaxLevel > 2 {

			t.Run(testString("PowerOf2/", parameters), func(t *testing.T) {

				values, _, ciphertext := newTestVectors(params, params.encryptorSk, 1, t)

				n := uint64(2)

				valuesWant := make([]complex128, len(values))
				for i := 0; i < len(valuesWant); i++ {
					valuesWant[i] = values[i]
				}

				for i := uint64(0); i < n; i++ {
					for j := 0; j < len(valuesWant); j++ {
						valuesWant[j] *= valuesWant[j]
					}
				}

				params.evaluator.PowerOf2(ciphertext, n, rlk, ciphertext)

				verifyTestVectors(params, params.decryptor, valuesWant, ciphertext, t)
			})
		}

		if parameters.MaxLevel > 3 {

			t.Run(testString("Power/", parameters), func(t *testing.T) {

				values, _, ciphertext := newTestVectors(params, params.encryptorSk, 1, t)

				n := uint64(3)

				for i := range values {
					values[i] = cmplx.Pow(values[i], complex(float64(n), 0))
				}

				params.evaluator.Power(ciphertext, n, rlk, ciphertext)

				verifyTestVectors(params, params.decryptor, values, ciphertext, t)
			})
		}

		if parameters.MaxLevel > 6 {
			t.Run(testString("Inverse/", parameters), func(t *testing.T) {

				values, _, ciphertext := newTestVectorsReals(params, params.encryptorSk, 0.1, 1, t)

				n := uint64(7)

				for i := range values {
					values[i] = 1.0 / values[i]
				}

				ciphertext = params.evaluator.InverseNew(ciphertext, n, rlk)

				verifyTestVectors(params, params.decryptor, values, ciphertext, t)
			})
		}
	}
}

func testEvaluatePoly(t *testing.T) {

	for _, parameters := range testParams.ckksParameters {

		params := genCkksParams(parameters)

		rlk := params.kgen.GenRelinKey(params.sk)

		if parameters.MaxLevel > 4 {

			t.Run(testString("Fast/Exp/", parameters), func(t *testing.T) {

				values, _, ciphertext := newTestVectorsReals(params, params.encryptorSk, -1, 1, t)

				coeffs := []float64{1.0, 1.0, 1.0 / 2, 1.0 / 6, 1.0 / 24, 1.0 / 120, 1.0 / 720, 1.0 / 5040}

				for i := range values {
					values[i] = cmplx.Exp(values[i])
				}

				ciphertext = params.evaluator.EvaluatePolyFast(ciphertext, coeffs, rlk)

				verifyTestVectors(params, params.decryptor, values, ciphertext, t)
			})
		}

		if parameters.MaxLevel > 3 {

			t.Run(testString("Eco/Exp/", parameters), func(t *testing.T) {

				values, _, ciphertext := newTestVectorsReals(params, params.encryptorSk, -1, 1, t)

				coeffs := []float64{1.0, 1.0, 1.0 / 2, 1.0 / 6, 1.0 / 24, 1.0 / 120, 1.0 / 720, 1.0 / 5040}

				for i := range values {
					values[i] = cmplx.Exp(values[i])
				}

				ciphertext = params.evaluator.EvaluatePolyEco(ciphertext, coeffs, rlk)

				verifyTestVectors(params, params.decryptor, values, ciphertext, t)
			})
		}
	}
}

func testChebyshevInterpolator(t *testing.T) {

	for _, parameters := range testParams.ckksParameters {

		params := genCkksParams(parameters)

		rlk := params.kgen.GenRelinKey(params.sk)

		if parameters.MaxLevel > 5 {

			t.Run(testString("Fast/Sin/", parameters), func(t *testing.T) {

				values, _, ciphertext := newTestVectorsReals(params, params.encryptorSk, -1, 1, t)

				cheby := Approximate(cmplx.Sin, complex(-3, 0), complex(3, 0), 15)

				for i := range values {
					values[i] = cmplx.Sin(values[i])
				}

				ciphertext = params.evaluator.EvaluateChebyFast(ciphertext, cheby, rlk)

				verifyTestVectors(params, params.decryptor, values, ciphertext, t)
			})
		}

		if parameters.MaxLevel > 4 {

			t.Run(testString("Eco/Sin/", parameters), func(t *testing.T) {

				values, _, ciphertext := newTestVectorsReals(params, params.encryptorSk, -3, 3, t)

				cheby := Approximate(cmplx.Sin, complex(-3, 0), complex(3, 0), 15)

				for i := range values {
					values[i] = cmplx.Sin(values[i])
				}

				ciphertext = params.evaluator.EvaluateChebyEco(ciphertext, cheby, rlk)

				verifyTestVectors(params, params.decryptor, values, ciphertext, t)
			})
		}
	}
}

func testSwitchKeys(t *testing.T) {

	for _, parameters := range testParams.ckksParameters {

		params := genCkksParams(parameters)

		sk2 := params.kgen.GenSecretKey()
		decryptorSk2 := NewDecryptor(parameters, sk2)
		switchingKey := params.kgen.GenSwitchingKey(params.sk, sk2)

		t.Run(testString("InPlace/", parameters), func(t *testing.T) {

			values, _, ciphertext := newTestVectorsReals(params, params.encryptorSk, -1, 1, t)

			params.evaluator.SwitchKeys(ciphertext, switchingKey, ciphertext)

			verifyTestVectors(params, decryptorSk2, values, ciphertext, t)
		})

		t.Run(testString("New/", parameters), func(t *testing.T) {

			values, _, ciphertext := newTestVectorsReals(params, params.encryptorSk, -1, 1, t)

			ciphertext = params.evaluator.SwitchKeysNew(ciphertext, switchingKey)

			verifyTestVectors(params, decryptorSk2, values, ciphertext, t)
		})
	}
}

func testConjugate(t *testing.T) {

	for _, parameters := range testParams.ckksParameters {

		params := genCkksParams(parameters)

		rotKey := NewRotationKeys()
		params.kgen.GenRot(Conjugate, params.sk, 0, rotKey)

		t.Run(testString("InPlace/", parameters), func(t *testing.T) {

			values, _, ciphertext := newTestVectorsReals(params, params.encryptorSk, -1, 1, t)

			for i := range values {
				values[i] = complex(real(values[i]), -imag(values[i]))
			}

			params.evaluator.Conjugate(ciphertext, rotKey, ciphertext)

			verifyTestVectors(params, params.decryptor, values, ciphertext, t)
		})

		t.Run(testString("New/", parameters), func(t *testing.T) {

			values, _, ciphertext := newTestVectorsReals(params, params.encryptorSk, -1, 1, t)

			for i := range values {
				values[i] = complex(real(values[i]), -imag(values[i]))
			}

			ciphertext = params.evaluator.ConjugateNew(ciphertext, rotKey)

			verifyTestVectors(params, params.decryptor, values, ciphertext, t)
		})
	}
}

func testRotateColumns(t *testing.T) {

	for _, parameters := range testParams.ckksParameters {

		params := genCkksParams(parameters)

		rotKey := params.kgen.GenRotationKeysPow2(params.sk)

		t.Run(testString("InPlace/", parameters), func(t *testing.T) {

			values1, _, ciphertext1 := newTestVectorsReals(params, params.encryptorSk, -1, 1, t)

			values2 := make([]complex128, len(values1))
			ciphertext2 := NewCiphertext(parameters, ciphertext1.Degree(), ciphertext1.Level(), ciphertext1.Scale())

			for n := 1; n < len(values1); n <<= 1 {

				// Applies the column rotation to the values
				for i := range values1 {
					values2[i] = values1[(i+n)%len(values1)]
				}

				params.evaluator.RotateColumns(ciphertext1, uint64(n), rotKey, ciphertext2)

				verifyTestVectors(params, params.decryptor, values2, ciphertext2, t)
			}

		})

		t.Run(testString("New/", parameters), func(t *testing.T) {

			values1, _, ciphertext1 := newTestVectorsReals(params, params.encryptorSk, -1, 1, t)

			values2 := make([]complex128, len(values1))
			ciphertext2 := NewCiphertext(parameters, ciphertext1.Degree(), ciphertext1.Level(), ciphertext1.Scale())

			for n := 1; n < len(values1); n <<= 1 {

				// Applies the column rotation to the values
				for i := range values1 {
					values2[i] = values1[(i+n)%len(values1)]
				}

				ciphertext2 = params.evaluator.RotateColumnsNew(ciphertext1, uint64(n), rotKey)

				verifyTestVectors(params, params.decryptor, values2, ciphertext2, t)
			}

		})

		t.Run(testString("Random/", parameters), func(t *testing.T) {

			values1, _, ciphertext1 := newTestVectorsReals(params, params.encryptorSk, -1, 1, t)

			values2 := make([]complex128, len(values1))
			ciphertext2 := NewCiphertext(parameters, ciphertext1.Degree(), ciphertext1.Level(), ciphertext1.Scale())

			for n := 1; n < 4; n++ {

				rand := rand.Uint64() % uint64(len(values1))

				// Applies the column rotation to the values
				for i := range values1 {
					values2[i] = values1[(i+int(rand))%len(values1)]
				}

				params.evaluator.RotateColumns(ciphertext1, rand, rotKey, ciphertext2)

				verifyTestVectors(params, params.decryptor, values2, ciphertext2, t)
			}

		})

		t.Run(testString("Hoisted/", parameters), func(t *testing.T) {

			values1, _, ciphertext1 := newTestVectorsReals(params, params.encryptorSk, -1, 1, t)

			values2 := make([]complex128, len(values1))
			rotations := []uint64{0, 1, 2, 3, 4, 5}
			for _, n := range rotations {
				params.kgen.GenRot(RotationLeft, params.sk, n, rotKey)
			}

			ciphertexts := params.evaluator.RotateHoisted(ciphertext1, rotations, rotKey)

			for _, n := range rotations {

				for i := range values1 {
					values2[i] = values1[(i+int(n))%len(values1)]
				}

				verifyTestVectors(params, params.decryptor, values2, ciphertexts[n], t)
			}

		})
	}
}

func testMarshaller(t *testing.T) {

	for _, parameters := range testParams.ckksParameters {

		params := genCkksParams(parameters)

		contextQP := params.ckkscontext.contextQP

		t.Run(testString("Ciphertext/", parameters), func(t *testing.T) {
			t.Run(testString("Ciphertext/EndToEnd", parameters), func(t *testing.T) {
				t.Parallel()

<<<<<<< HEAD
			ciphertextWant := NewCiphertextRandom(parameters, 2, parameters.MaxLevel, parameters.Scale)
=======
				ciphertextWant := NewCiphertextRandom(parameters, 2, parameters.MaxLevel(), parameters.Scale)
>>>>>>> f286181c

				marshalledCiphertext, err := ciphertextWant.MarshalBinary()
				require.NoError(t, err)

				ciphertextTest := new(Ciphertext)
				require.NoError(t, ciphertextTest.UnmarshalBinary(marshalledCiphertext))

				require.Equal(t, ciphertextWant.Degree(), ciphertextTest.Degree())
				require.Equal(t, ciphertextWant.Level(), ciphertextTest.Level())
				require.Equal(t, ciphertextWant.Scale(), ciphertextTest.Scale())

				for i := range ciphertextWant.value {
					require.True(t, params.ckkscontext.contextQ.EqualLvl(ciphertextWant.Level(), ciphertextWant.Value()[i], ciphertextTest.Value()[i]))
				}
			})

			t.Run(testString("Ciphertext/Minimal", parameters), func(t *testing.T) {
				t.Parallel()

				ciphertext := NewCiphertextRandom(parameters, 0, parameters.MaxLevel(), parameters.Scale)

				marshalledCiphertext, err := ciphertext.MarshalBinary()
				require.NoError(t, err)

				ciphertextTest := new(Ciphertext)
				require.Error(t, ciphertextTest.UnmarshalBinary(nil))
				require.NoError(t, ciphertextTest.UnmarshalBinary(marshalledCiphertext))

				require.Equal(t, ciphertext.Degree(), uint64(0))
				require.Equal(t, ciphertext.Level(), parameters.MaxLevel())
				require.Equal(t, ciphertext.Scale(), parameters.Scale)
				require.Equal(t, len(ciphertext.Value()), 1)
			})
		})

		t.Run(testString("Sk", parameters), func(t *testing.T) {

			marshalledSk, err := params.sk.MarshalBinary()
			require.NoError(t, err)

			sk := new(SecretKey)
			err = sk.UnmarshalBinary(marshalledSk)
			require.NoError(t, err)

			require.True(t, contextQP.Equal(sk.sk, params.sk.sk))

		})

		t.Run(testString("Pk", parameters), func(t *testing.T) {

			marshalledPk, err := params.pk.MarshalBinary()
			require.NoError(t, err)

			pk := new(PublicKey)
			err = pk.UnmarshalBinary(marshalledPk)
			require.NoError(t, err)

			for k := range params.pk.pk {
				require.Truef(t, contextQP.Equal(pk.pk[k], params.pk.pk[k]), "Marshal PublicKey element [%d]", k)
			}
		})

		t.Run(testString("EvaluationKey", parameters), func(t *testing.T) {

			evalKey := params.kgen.GenRelinKey(params.sk)
			data, err := evalKey.MarshalBinary()
			require.NoError(t, err)

			resEvalKey := new(EvaluationKey)
			err = resEvalKey.UnmarshalBinary(data)
			require.NoError(t, err)

			evakeyWant := evalKey.evakey.evakey
			evakeyTest := resEvalKey.evakey.evakey

			for j := range evakeyWant {
				for k := range evakeyWant[j] {
					require.Truef(t, contextQP.Equal(evakeyWant[j][k], evakeyTest[j][k]), "Marshal EvaluationKey element [%d][%d]", j, k)
				}
			}
		})

		t.Run(testString("SwitchingKey", parameters), func(t *testing.T) {

			skOut := params.kgen.GenSecretKey()

			switchingKey := params.kgen.GenSwitchingKey(params.sk, skOut)
			data, err := switchingKey.MarshalBinary()
			require.NoError(t, err)

			resSwitchingKey := new(SwitchingKey)
			err = resSwitchingKey.UnmarshalBinary(data)
			require.NoError(t, err)

			evakeyWant := switchingKey.evakey
			evakeyTest := resSwitchingKey.evakey

			for j := range evakeyWant {
				for k := range evakeyWant[j] {
					require.True(t, contextQP.Equal(evakeyWant[j][k], evakeyTest[j][k]))
				}
			}
		})

		t.Run(testString("RotationKey", parameters), func(t *testing.T) {

			rotationKey := NewRotationKeys()

			params.kgen.GenRot(Conjugate, params.sk, 0, rotationKey)
			params.kgen.GenRot(RotationLeft, params.sk, 1, rotationKey)
			params.kgen.GenRot(RotationLeft, params.sk, 2, rotationKey)
			params.kgen.GenRot(RotationRight, params.sk, 3, rotationKey)
			params.kgen.GenRot(RotationRight, params.sk, 5, rotationKey)

			data, err := rotationKey.MarshalBinary()
			require.NoError(t, err)

			resRotationKey := new(RotationKeys)
			err = resRotationKey.UnmarshalBinary(data)
			require.NoError(t, err)

			for i := uint64(1); i < params.ckkscontext.n>>1; i++ {

				if rotationKey.evakeyRotColLeft[i] != nil {

					evakeyWant := rotationKey.evakeyRotColLeft[i].evakey
					evakeyTest := resRotationKey.evakeyRotColLeft[i].evakey

					evakeyNTTIndexWant := rotationKey.permuteNTTLeftIndex[i]
					evakeyNTTIndexTest := resRotationKey.permuteNTTLeftIndex[i]

					require.True(t, utils.EqualSliceUint64(evakeyNTTIndexWant, evakeyNTTIndexTest))

					for j := range evakeyWant {
						for k := range evakeyWant[j] {
							require.Truef(t, contextQP.Equal(evakeyWant[j][k], evakeyTest[j][k]), "Marshal RotationKey RotateLeft %d element [%d][%d]", i, j, k)
						}
					}
				}

				if rotationKey.evakeyRotColRight[i] != nil {

					evakeyWant := rotationKey.evakeyRotColRight[i].evakey
					evakeyTest := resRotationKey.evakeyRotColRight[i].evakey

					evakeyNTTIndexWant := rotationKey.permuteNTTRightIndex[i]
					evakeyNTTIndexTest := resRotationKey.permuteNTTRightIndex[i]

					require.True(t, utils.EqualSliceUint64(evakeyNTTIndexWant, evakeyNTTIndexTest))

					for j := range evakeyWant {
						for k := range evakeyWant[j] {
							require.Truef(t, contextQP.Equal(evakeyWant[j][k], evakeyTest[j][k]), "Marshal RotationKey RotateRight %d element [%d][%d]", i, j, k)
						}
					}
				}
			}

			if rotationKey.evakeyConjugate != nil {

				evakeyWant := rotationKey.evakeyConjugate.evakey
				evakeyTest := resRotationKey.evakeyConjugate.evakey

				evakeyNTTIndexWant := rotationKey.permuteNTTConjugateIndex
				evakeyNTTIndexTest := resRotationKey.permuteNTTConjugateIndex

				require.True(t, utils.EqualSliceUint64(evakeyNTTIndexWant, evakeyNTTIndexTest))

				for j := range evakeyWant {
					for k := range evakeyWant[j] {
						require.Truef(t, contextQP.Equal(evakeyWant[j][k], evakeyTest[j][k]), "Marshal RotationKey RotateRow element [%d][%d]", j, k)
					}
				}
			}
		})
	}
}<|MERGE_RESOLUTION|>--- conflicted
+++ resolved
@@ -241,45 +241,8 @@
 		t.Log()
 	}
 
-<<<<<<< HEAD
-	if math.Log2(1/real(medianprec)) < testParams.medianprec || math.Log2(1/imag(medianprec)) < testParams.medianprec {
-		t.Errorf("Mean precision error: target (%.2f, %.2f) > result (%.2f, %.2f)", testParams.medianprec, testParams.medianprec, math.Log2(1/real(medianprec)), math.Log2(1/imag(medianprec)))
-	}
-
-	/*
-		fmt.Println()
-		fmt.Println("Distribution of the precision :")
-		fmt.Println()
-		keys_real := []int{}
-		keys_imag := []int{}
-		for i := range distribReal {
-			keys_real = append(keys_real, int(i))
-		}
-		for i := range distribImag {
-			keys_imag = append(keys_imag, int(i))
-		}
-		sort.Ints(keys_real)
-		sort.Ints(keys_imag)
-		fmt.Println("Reals")
-		fmt.Printf("[")
-		for _, i := range keys_real {
-			fmt.Printf("(%.5f,%.5f),", float64(i)/distribPrec, (float64(distribReal[uint64(i)])/float64(slots))*100)
-		}
-		fmt.Printf("],")
-		fmt.Println()
-		fmt.Println("Imag")
-		fmt.Printf("[")
-		for _, i := range keys_imag {
-			fmt.Printf("(%.5f,%.5f),", float64(i)/distribPrec, (float64(distribImag[uint64(i)])/float64(slots))*100)
-		}
-		fmt.Printf("],")
-		fmt.Println()
-	*/
-
-=======
 	require.GreaterOrEqual(t, math.Log2(1/real(medianprec)), testParams.medianprec)
 	require.GreaterOrEqual(t, math.Log2(1/imag(medianprec)), testParams.medianprec)
->>>>>>> f286181c
 }
 
 func calcmedian(values []complex128) (median complex128) {
@@ -1078,11 +1041,7 @@
 			t.Run(testString("Ciphertext/EndToEnd", parameters), func(t *testing.T) {
 				t.Parallel()
 
-<<<<<<< HEAD
-			ciphertextWant := NewCiphertextRandom(parameters, 2, parameters.MaxLevel, parameters.Scale)
-=======
-				ciphertextWant := NewCiphertextRandom(parameters, 2, parameters.MaxLevel(), parameters.Scale)
->>>>>>> f286181c
+				ciphertextWant := NewCiphertextRandom(parameters, 2, parameters.MaxLevel, parameters.Scale)
 
 				marshalledCiphertext, err := ciphertextWant.MarshalBinary()
 				require.NoError(t, err)
@@ -1102,7 +1061,7 @@
 			t.Run(testString("Ciphertext/Minimal", parameters), func(t *testing.T) {
 				t.Parallel()
 
-				ciphertext := NewCiphertextRandom(parameters, 0, parameters.MaxLevel(), parameters.Scale)
+				ciphertext := NewCiphertextRandom(parameters, 0, parameters.MaxLevel, parameters.Scale)
 
 				marshalledCiphertext, err := ciphertext.MarshalBinary()
 				require.NoError(t, err)
@@ -1112,7 +1071,7 @@
 				require.NoError(t, ciphertextTest.UnmarshalBinary(marshalledCiphertext))
 
 				require.Equal(t, ciphertext.Degree(), uint64(0))
-				require.Equal(t, ciphertext.Level(), parameters.MaxLevel())
+				require.Equal(t, ciphertext.Level(), parameters.MaxLevel)
 				require.Equal(t, ciphertext.Scale(), parameters.Scale)
 				require.Equal(t, len(ciphertext.Value()), 1)
 			})
