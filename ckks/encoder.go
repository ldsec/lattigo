//Package ckks implements a RNS-accelerated version of the Homomorphic Encryption for Arithmetic for Approximate Numbers
//(HEAAN, a.k.a. CKKS) scheme. It provides approximate arithmetic over the complex numbers.package ckks
package ckks

import (
	"math"
	"math/big"

	"github.com/ldsec/lattigo/v2/ring"
)

// GaloisGen is an integer of order N/2 modulo M and that spans Z_M with the integer -1.
// The j-th ring automorphism takes the root zeta to zeta^(5j).
const GaloisGen uint64 = 5

var pi = "3.1415926535897932384626433832795028841971693993751058209749445923078164062862089986280348253421170679821480865132823066470938446095505822317253594081284811174502841027019385211055596446229489549303819644288109756659334461284756482337867831652712019091456485669234603486104543266482133936072602491412737245870066063155881748815209209628292540917153643678925903600113305305488204665213841469519415116094330572703657595919530921861173819326117931051185480744623799627495673518857527248912279381830119491298336733624406566430860213949463952247371907021798609437027705392171762931767523846748184676694051320005681271452635608277857713427577896091736371787214684409012249534301465495853710507922796892589235420199561121290219608640344181598136297747713099605187072113499999983729780499510597317328160963185950244594553469083026425223082533446850352619311881710100031378387528865875332083814206171776691473035982534904287554687311595628638823537875937519577818577805321712268066130019278766111959092164201989"

// Encoder is an interface implenting the encoding algorithms.
type Encoder interface {
	Encode(plaintext *Plaintext, values []complex128, slots uint64)
	EncodeNew(values []complex128, slots uint64) (plaintext *Plaintext)
	EncodeAtLvlNew(level uint64, values []complex128, slots uint64) (plaintext *Plaintext)
	EncodeNTT(plaintext *Plaintext, values []complex128, slots uint64)
	EncodeNTTAtLvlNew(level uint64, values []complex128, slots uint64) (plaintext *Plaintext)
	Decode(plaintext *Plaintext, slots uint64) (res []complex128)
	Embed(values []complex128, slots uint64)
	ScaleUp(pol *ring.Poly, scale float64, moduli []uint64)
	WipeInternalMemory()
	EncodeCoeffs(values []float64, plaintext *Plaintext)
	DecodeCoeffs(plaintext *Plaintext) (res []float64)
}

// EncoderBigComplex is an interface implenting the encoding algorithms with arbitrary precision.
type EncoderBigComplex interface {
	Encode(plaintext *Plaintext, values []*ring.Complex, slots uint64)
	EncodeNew(values []*ring.Complex, slots uint64) (plaintext *Plaintext)
	EncodeAtLvlNew(level uint64, values []*ring.Complex, slots uint64) (plaintext *Plaintext)
	EncodeNTT(plaintext *Plaintext, values []*ring.Complex, slots uint64)
	EncodeNTTAtLvlNew(level uint64, values []*ring.Complex, slots uint64) (plaintext *Plaintext)
	Decode(plaintext *Plaintext, slots uint64) (res []*ring.Complex)
	FFT(values []*ring.Complex, N uint64)
	InvFFT(values []*ring.Complex, N uint64)

	//EncodeCoeffs(values []*big.Float, plaintext *Plaintext)
	//DecodeCoeffs(plaintext *Plaintext) (res []*big.Float)
}

// encoder is a struct storing the necessary parameters to encode a slice of complex number on a Plaintext.
type encoder struct {
	params       *Parameters
	ringQ        *ring.Ring
	bigintChain  []*big.Int
	bigintCoeffs []*big.Int
	qHalf        *big.Int
	polypool     *ring.Poly
	m            uint64
	rotGroup     []uint64
}

type encoderComplex128 struct {
	encoder
	values      []complex128
	valuesfloat []float64
	roots       []complex128
}

func newEncoder(params *Parameters) encoder {

	m := 2 * params.N()

	var q *ring.Ring
	var err error
	if q, err = ring.NewRing(params.N(), params.qi); err != nil {
		panic(err)
	}

	rotGroup := make([]uint64, m>>1)
	fivePows := uint64(1)
	for i := uint64(0); i < m>>2; i++ {
		rotGroup[i] = fivePows
		fivePows *= GaloisGen
		fivePows &= (m - 1)
	}

	return encoder{
		params:       params.Copy(),
		ringQ:        q,
		bigintChain:  genBigIntChain(params.qi),
		bigintCoeffs: make([]*big.Int, m>>1),
		qHalf:        ring.NewUint(0),
		polypool:     q.NewPoly(),
		m:            m,
		rotGroup:     rotGroup,
	}
}

// NewEncoder creates a new Encoder that is used to encode a slice of complex values of size at most N/2 (the number of slots) on a Plaintext.
func NewEncoder(params *Parameters) Encoder {

	encoder := newEncoder(params)

	var angle float64
	roots := make([]complex128, encoder.m+1)
	for i := uint64(0); i < encoder.m; i++ {
		angle = 2 * 3.141592653589793 * float64(i) / float64(encoder.m)

		roots[i] = complex(math.Cos(angle), math.Sin(angle))
	}
	roots[encoder.m] = roots[0]

	return &encoderComplex128{
		encoder:     encoder,
		roots:       roots,
		values:      make([]complex128, encoder.m>>2),
		valuesfloat: make([]float64, encoder.m>>1),
	}
}

<<<<<<< HEAD
func (encoder *encoderComplex128) EncodeNew(values []complex128, logSlots uint64) (plaintext *Plaintext) {
	plaintext = NewPlaintext(encoder.params, encoder.params.MaxLevel(), encoder.params.scale)
	encoder.Encode(plaintext, values, logSlots)
	return
}

func (encoder *encoderComplex128) embed(values []complex128, logSlots uint64) {
=======
// EncodeNew encodes a slice of complex128 of length slots = 2^{n} on a plaintext at the maximum level.
func (encoder *encoderComplex128) EncodeNew(values []complex128, slots uint64) (plaintext *Plaintext) {
	return encoder.EncodeAtLvlNew(encoder.params.MaxLevel(), values, slots)
}

// EncodeAtLvlNew encodes a slice of complex128 of length slots = 2^{n} on a plaintext at the desired level.
func (encoder *encoderComplex128) EncodeAtLvlNew(level uint64, values []complex128, slots uint64) (plaintext *Plaintext) {
	plaintext = NewPlaintext(encoder.params, level, encoder.params.scale)
	encoder.Encode(plaintext, values, slots)
	return
}

// EncodeNTTNew encodes a slice of complex128 of length slots = 2^{n} on a plaintext at the maximum level.
// Returns a plaintext in the NTT domain.
func (encoder *encoderComplex128) EncodeNTTNew(values []complex128, slots uint64) (plaintext *Plaintext) {
	return encoder.EncodeNTTAtLvlNew(encoder.params.MaxLevel(), values, slots)
}

// EncodeNTTAtLvlNew encodes a slice of complex128 of length slots = 2^{n} on a plaintext at the desired level.
// Returns a plaintext in the NTT domain.
func (encoder *encoderComplex128) EncodeNTTAtLvlNew(level uint64, values []complex128, slots uint64) (plaintext *Plaintext) {
	plaintext = NewPlaintext(encoder.params, encoder.params.MaxLevel(), encoder.params.scale)
	encoder.EncodeNTT(plaintext, values, slots)
	return
}

// Encode encodes a slice of complex128 of length slots = 2^{n} on the input plaintext.
func (encoder *encoderComplex128) Encode(plaintext *Plaintext, values []complex128, slots uint64) {
	encoder.Embed(values, slots)
	encoder.ScaleUp(plaintext.value, plaintext.scale, encoder.ringQ.Modulus[:plaintext.Level()+1])
	encoder.WipeInternalMemory()
	plaintext.isNTT = false
}

// EncodeNTT encodes a slice of complex128 of length slots = 2^{n} on the input plaintext.
// Returns a plaintext in the NTT domain.
func (encoder *encoderComplex128) EncodeNTT(plaintext *Plaintext, values []complex128, slots uint64) {
	encoder.Encode(plaintext, values, slots)
	encoder.ringQ.NTTLvl(plaintext.Level(), plaintext.value, plaintext.value)
	plaintext.isNTT = true
}

// Embed encodes a vector and stores internaly the encoded values
// To be used in conjonction with ScaleUp.
func (encoder *encoderComplex128) Embed(values []complex128, slots uint64) {
>>>>>>> 9ac7e864

	slots := uint64(1 << logSlots)

	if uint64(len(values)) > encoder.params.N()/2 || uint64(len(values)) > slots || slots > encoder.params.N()/2 {
		panic("cannot Encode: too many values/slots for the given ring degree")
	}

	for i := range values {
		encoder.values[i] = values[i]
	}

	encoder.invfft(encoder.values, slots)

	gap := (encoder.ringQ.N >> 1) / slots

	for i, jdx, idx := uint64(0), encoder.ringQ.N>>1, uint64(0); i < slots; i, jdx, idx = i+1, jdx+gap, idx+gap {
		encoder.valuesfloat[idx] = real(encoder.values[i])
		encoder.valuesfloat[jdx] = imag(encoder.values[i])
	}
}

// ScaleUp writes the internaly stored encoded values on a polynomial
func (encoder *encoderComplex128) ScaleUp(pol *ring.Poly, scale float64, moduli []uint64) {
	scaleUpVecExact(encoder.valuesfloat, scale, moduli, pol.Coeffs)
}

func (encoder *encoderComplex128) WipeInternalMemory() {
	for i := range encoder.values {
		encoder.values[i] = 0
	}

	for i := range encoder.valuesfloat {
		encoder.valuesfloat[i] = 0
	}
}

<<<<<<< HEAD
// Encode takes a slice of complex128 values of size at most N/2 (the number of slots) and encodes it in the receiver Plaintext.
func (encoder *encoderComplex128) Encode(plaintext *Plaintext, values []complex128, logSlots uint64) {
	encoder.embed(values, logSlots)
	encoder.scaleUp(plaintext.value, plaintext.scale, encoder.ringQ.Modulus[:plaintext.Level()+1])
	encoder.wipeInternalMemory()
	plaintext.isNTT = false
}

func (encoder *encoderComplex128) EncodeNTTNew(values []complex128, logSlots uint64) (plaintext *Plaintext) {
	plaintext = NewPlaintext(encoder.params, encoder.params.MaxLevel(), encoder.params.scale)
	encoder.EncodeNTT(plaintext, values, logSlots)
	return
}

func (encoder *encoderComplex128) EncodeNTT(plaintext *Plaintext, values []complex128, logSlots uint64) {
	encoder.Encode(plaintext, values, logSlots)
	encoder.ringQ.NTTLvl(plaintext.Level(), plaintext.value, plaintext.value)
	plaintext.isNTT = true
}

// EncodeCoefficients takes as input a polynomial a0 + a1x + a2x^2 + ... + an-1x^n-1 with float coefficient
// and returns a scaled integer plaintext polynomial in NTT.
func (encoder *encoderComplex128) EncodeCoeffs(values []float64, plaintext *Plaintext) {

	if uint64(len(values)) > encoder.params.N() {
		panic("cannot EncodeCoeffs : too many values (maximum is N)")
	}

	scaleUpVecExact(values, plaintext.scale, encoder.ringQ.Modulus[:plaintext.Level()+1], plaintext.value.Coeffs)

	plaintext.isNTT = false
}

// EncodeCoefficients takes as input a polynomial a0 + a1x + a2x^2 + ... + an-1x^n-1 with float coefficient
// and returns a scaled integer plaintext polynomial in NTT.
func (encoder *encoderComplex128) EncodeCoeffsNTT(values []float64, plaintext *Plaintext) {
	encoder.EncodeCoeffs(values, plaintext)
	encoder.ringQ.NTTLvl(plaintext.Level(), plaintext.value, plaintext.value)
	plaintext.isNTT = true
}

// DecodeCoeffs takes as input a plaintext and returns the scaled down coefficient of the plaintext in flaot64
func (encoder *encoderComplex128) DecodeCoeffs(plaintext *Plaintext) (res []float64) {

	if plaintext.isNTT {
		encoder.ringQ.InvNTTLvl(plaintext.Level(), plaintext.value, encoder.polypool)
	} else {
		encoder.ringQ.CopyLvl(plaintext.Level(), plaintext.value, encoder.polypool)
	}

	res = make([]float64, encoder.params.N())

	// We have more than one moduli and need the CRT reconstruction
	if plaintext.Level() > 0 {

		encoder.ringQ.PolyToBigint(encoder.polypool, encoder.bigintCoeffs)

		Q := encoder.bigintChain[plaintext.Level()]

		encoder.qHalf.Set(Q)
		encoder.qHalf.Rsh(encoder.qHalf, 1)

		var sign int

		for i := range res {

			// Centers the value around the current modulus
			encoder.bigintCoeffs[i].Mod(encoder.bigintCoeffs[i], Q)

			sign = encoder.bigintCoeffs[i].Cmp(encoder.qHalf)
			if sign == 1 || sign == 0 {
				encoder.bigintCoeffs[i].Sub(encoder.bigintCoeffs[i], Q)
			}

			res[i] = scaleDown(encoder.bigintCoeffs[i], plaintext.scale)
		}
		// We can directly get the coefficients
	} else {

		Q := encoder.ringQ.Modulus[0]
		coeffs := encoder.polypool.Coeffs[0]

		for i := range res {

			if coeffs[i] >= Q>>1 {
				res[i] = -float64(Q - coeffs[i])
			} else {
				res[i] = float64(coeffs[i])
			}

			res[i] /= plaintext.scale
		}
	}

	return
}

=======
>>>>>>> 9ac7e864
// Decode decodes the Plaintext values to a slice of complex128 values of size at most N/2.
func (encoder *encoderComplex128) Decode(plaintext *Plaintext, logSlots uint64) (res []complex128) {

	slots := uint64(1 << logSlots)

	if slots > encoder.params.N()/2 {
		panic("cannot Decode: too many slots for the given ring degree")
	}

	if plaintext.isNTT {
		encoder.ringQ.InvNTTLvl(plaintext.Level(), plaintext.value, encoder.polypool)
	} else {
		encoder.ringQ.CopyLvl(plaintext.Level(), plaintext.value, encoder.polypool)
	}

	maxSlots := encoder.ringQ.N >> 1
	gap := maxSlots / slots

	// We have more than one moduli and need the CRT reconstruction

	if plaintext.Scale() < float64(encoder.ringQ.Modulus[0]) || plaintext.Level() == 0 {

		Q := encoder.ringQ.Modulus[0]
		coeffs := encoder.polypool.Coeffs[0]

		var real, imag float64
		for i, idx := uint64(0), uint64(0); i < slots; i, idx = i+1, idx+gap {

			if coeffs[idx] >= Q>>1 {
				real = -float64(Q - coeffs[idx])
			} else {
				real = float64(coeffs[idx])
			}

			if coeffs[idx+maxSlots] >= Q>>1 {
				imag = -float64(Q - coeffs[idx+maxSlots])
			} else {
				imag = float64(coeffs[idx+maxSlots])
			}

			encoder.values[i] = complex(real, imag) / complex(plaintext.scale, 0)
		}
	} else {

		encoder.ringQ.PolyToBigint(encoder.polypool, encoder.bigintCoeffs)

		Q := encoder.bigintChain[plaintext.Level()]

		encoder.qHalf.Set(Q)
		encoder.qHalf.Rsh(encoder.qHalf, 1)

		var sign int

		for i, idx := uint64(0), uint64(0); i < slots; i, idx = i+1, idx+gap {

			// Centers the value around the current modulus
			encoder.bigintCoeffs[idx].Mod(encoder.bigintCoeffs[idx], Q)
			sign = encoder.bigintCoeffs[idx].Cmp(encoder.qHalf)
			if sign == 1 || sign == 0 {
				encoder.bigintCoeffs[idx].Sub(encoder.bigintCoeffs[idx], Q)
			}

			// Centers the value around the current modulus
			encoder.bigintCoeffs[idx+maxSlots].Mod(encoder.bigintCoeffs[idx+maxSlots], Q)
			sign = encoder.bigintCoeffs[idx+maxSlots].Cmp(encoder.qHalf)
			if sign == 1 || sign == 0 {
				encoder.bigintCoeffs[idx+maxSlots].Sub(encoder.bigintCoeffs[idx+maxSlots], Q)
			}

			encoder.values[i] = complex(scaleDown(encoder.bigintCoeffs[idx], plaintext.scale), scaleDown(encoder.bigintCoeffs[idx+maxSlots], plaintext.scale))
		}
		// We can directly get the coefficients
	}

	encoder.fft(encoder.values, slots)

	res = make([]complex128, slots)

	for i := range res {
		res[i] = encoder.values[i]
	}

	for i := uint64(0); i < encoder.ringQ.N>>1; i++ {
		encoder.values[i] = 0
	}

	return
}

func (encoder *encoderComplex128) invfft(values []complex128, N uint64) {

	var lenh, lenq, gap, idx uint64
	var u, v complex128

	for len := N; len >= 1; len >>= 1 {
		for i := uint64(0); i < N; i += len {
			lenh = len >> 1
			lenq = len << 2
			gap = encoder.m / lenq
			for j := uint64(0); j < lenh; j++ {
				idx = (lenq - (encoder.rotGroup[j] % lenq)) * gap
				u = values[i+j] + values[i+j+lenh]
				v = values[i+j] - values[i+j+lenh]
				v *= encoder.roots[idx]
				values[i+j] = u
				values[i+j+lenh] = v

			}
		}
	}

	for i := uint64(0); i < N; i++ {
		values[i] /= complex(float64(N), 0)
	}

	sliceBitReverseInPlaceComplex128(values, N)
}

func (encoder *encoderComplex128) fft(values []complex128, N uint64) {

	var lenh, lenq, gap, idx uint64
	var u, v complex128

	sliceBitReverseInPlaceComplex128(values, N)

	for len := uint64(2); len <= N; len <<= 1 {
		for i := uint64(0); i < N; i += len {
			lenh = len >> 1
			lenq = len << 2
			gap = encoder.m / lenq
			for j := uint64(0); j < lenh; j++ {
				idx = (encoder.rotGroup[j] % lenq) * gap
				u = values[i+j]
				v = values[i+j+lenh]
				v *= encoder.roots[idx]
				values[i+j] = u + v
				values[i+j+lenh] = u - v
			}
		}
	}
}

// EncodeCoeffs takes as input a polynomial a0 + a1x + a2x^2 + ... + an-1x^n-1 with float coefficient
// and returns a scaled integer plaintext polynomial. Encodes at the input plaintext level.
func (encoder *encoderComplex128) EncodeCoeffs(values []float64, plaintext *Plaintext) {

	if uint64(len(values)) > encoder.params.N() {
		panic("cannot EncodeCoeffs : too many values (maximum is N)")
	}

	scaleUpVecExact(values, plaintext.scale, encoder.ringQ.Modulus[:plaintext.Level()+1], plaintext.value.Coeffs)

	plaintext.isNTT = false
}

// EncodeCoeffsNTT takes as input a polynomial a0 + a1x + a2x^2 + ... + an-1x^n-1 with float coefficient
// and returns a scaled integer plaintext polynomial in NTT. Encodes at the input plaintext level.
func (encoder *encoderComplex128) EncodeCoeffsNTT(values []float64, plaintext *Plaintext) {
	encoder.EncodeCoeffs(values, plaintext)
	encoder.ringQ.NTTLvl(plaintext.Level(), plaintext.value, plaintext.value)
	plaintext.isNTT = true
}

// DecodeCoeffs takes as input a plaintext and returns the scaled down coefficient of the plaintext in float64.
func (encoder *encoderComplex128) DecodeCoeffs(plaintext *Plaintext) (res []float64) {

	if plaintext.isNTT {
		encoder.ringQ.InvNTTLvl(plaintext.Level(), plaintext.value, encoder.polypool)
	} else {
		encoder.ringQ.CopyLvl(plaintext.Level(), plaintext.value, encoder.polypool)
	}

	res = make([]float64, encoder.params.N())

	// We have more than one moduli and need the CRT reconstruction
	if plaintext.Level() > 0 {

		encoder.ringQ.PolyToBigint(encoder.polypool, encoder.bigintCoeffs)

		Q := encoder.bigintChain[plaintext.Level()]

		encoder.qHalf.Set(Q)
		encoder.qHalf.Rsh(encoder.qHalf, 1)

		var sign int

		for i := range res {

			// Centers the value around the current modulus
			encoder.bigintCoeffs[i].Mod(encoder.bigintCoeffs[i], Q)

			sign = encoder.bigintCoeffs[i].Cmp(encoder.qHalf)
			if sign == 1 || sign == 0 {
				encoder.bigintCoeffs[i].Sub(encoder.bigintCoeffs[i], Q)
			}

			res[i] = scaleDown(encoder.bigintCoeffs[i], plaintext.scale)
		}
		// We can directly get the coefficients
	} else {

		Q := encoder.ringQ.Modulus[0]
		coeffs := encoder.polypool.Coeffs[0]

		for i := range res {

			if coeffs[i] >= Q>>1 {
				res[i] = -float64(Q - coeffs[i])
			} else {
				res[i] = float64(coeffs[i])
			}

			res[i] /= plaintext.scale
		}
	}

	return
}

type encoderBigComplex struct {
	encoder
	zero         *big.Float
	cMul         *ring.ComplexMultiplier
	logPrecision uint64
	values       []*ring.Complex
	valuesfloat  []*big.Float
	roots        []*ring.Complex
}

// NewEncoderBigComplex creates a new encoder using arbitrary precision complex arithmetic.
func NewEncoderBigComplex(params *Parameters, logPrecision uint64) EncoderBigComplex {
	encoder := newEncoder(params)

	var PI = new(big.Float)
	PI.SetPrec(uint(logPrecision))
	PI.SetString(pi)

	var PIHalf = new(big.Float)
	PIHalf.SetPrec(uint(logPrecision))
	PIHalf.SetString(pi)
	PIHalf.Quo(PIHalf, ring.NewFloat(2, logPrecision))

	var angle *big.Float
	roots := make([]*ring.Complex, encoder.m+1)
	for i := uint64(0); i < encoder.m; i++ {
		angle = ring.NewFloat(2, logPrecision)
		angle.Mul(angle, PI)
		angle.Mul(angle, ring.NewFloat(float64(i), logPrecision))
		angle.Quo(angle, ring.NewFloat(float64(encoder.m), logPrecision))

		real := ring.Cos(angle)
		angle.Sub(PIHalf, angle)
		imag := ring.Cos(angle)

		roots[i] = ring.NewComplex(real, imag)
	}

	roots[encoder.m] = roots[0].Copy()

	values := make([]*ring.Complex, encoder.m>>2)
	valuesfloat := make([]*big.Float, encoder.m>>1)

	for i := uint64(0); i < encoder.m>>2; i++ {

		values[i] = ring.NewComplex(ring.NewFloat(0, logPrecision), ring.NewFloat(0, logPrecision))
		valuesfloat[i*2] = ring.NewFloat(0, logPrecision)
		valuesfloat[(i*2)+1] = ring.NewFloat(0, logPrecision)
	}

	return &encoderBigComplex{
		encoder:      encoder,
		zero:         ring.NewFloat(0, logPrecision),
		cMul:         ring.NewComplexMultiplier(),
		logPrecision: logPrecision,
		roots:        roots,
		values:       values,
		valuesfloat:  valuesfloat,
	}
}

<<<<<<< HEAD
func (encoder *encoderBigComplex) EncodeNew(values []*ring.Complex, logSlots uint64) (plaintext *Plaintext) {
	plaintext = NewPlaintext(encoder.params, encoder.params.MaxLevel(), encoder.params.scale)
	encoder.Encode(plaintext, values, logSlots)
	return
}

func (encoder *encoderBigComplex) Encode(plaintext *Plaintext, values []*ring.Complex, logSlots uint64) {
=======
// EncodeNew encodes a slice of ring.Complex of length slots = 2^{n} on a plaintext at the maximum level.
func (encoder *encoderBigComplex) EncodeNew(values []*ring.Complex, slots uint64) (plaintext *Plaintext) {
	return encoder.EncodeAtLvlNew(encoder.params.MaxLevel(), values, slots)
}

// EncodeAtLvlNew encodes a slice of ring.Complex of length slots = 2^{n} on a plaintext at the desired level.
func (encoder *encoderBigComplex) EncodeAtLvlNew(level uint64, values []*ring.Complex, slots uint64) (plaintext *Plaintext) {
	plaintext = NewPlaintext(encoder.params, level, encoder.params.scale)
	encoder.Encode(plaintext, values, slots)
	return
}

// EncodeNTTNew encodes a slice of ring.Complex of length slots = 2^{n} on a plaintext at the maximum level.
// Returns a plaintext in the NTT domain.
func (encoder *encoderBigComplex) EncodeNTTNew(values []*ring.Complex, slots uint64) (plaintext *Plaintext) {
	return encoder.EncodeNTTAtLvlNew(encoder.params.MaxLevel(), values, slots)
}

// EncodeNTTAtLvlNew encodes a slice of ring.Complex of length slots = 2^{n} on a plaintext at the desired level.
// Returns a plaintext in the NTT domain.
func (encoder *encoderBigComplex) EncodeNTTAtLvlNew(level uint64, values []*ring.Complex, slots uint64) (plaintext *Plaintext) {
	plaintext = NewPlaintext(encoder.params, encoder.params.MaxLevel(), encoder.params.scale)
	encoder.EncodeNTT(plaintext, values, slots)
	return
}

// Encode encodes a slice of ring.Complex of length slots = 2^{n} on a plaintext at the input plaintext level.
// Returns a plaintext in the NTT domain.
func (encoder *encoderBigComplex) EncodeNTT(plaintext *Plaintext, values []*ring.Complex, slots uint64) {

	encoder.Encode(plaintext, values, slots)

	encoder.ringQ.NTTLvl(plaintext.Level(), plaintext.value, plaintext.value)

	plaintext.isNTT = true
}

// Encode encodes a slice of ring.Complex of length slots = 2^{n} on a plaintext at the input plaintext level.
func (encoder *encoderBigComplex) Encode(plaintext *Plaintext, values []*ring.Complex, slots uint64) {
>>>>>>> 9ac7e864

	slots := uint64(1 << logSlots)

	if uint64(len(values)) > encoder.params.N()/2 || uint64(len(values)) > slots || slots > encoder.params.N()/2 {
		panic("cannot Encode: too many values/slots for the given ring degree")
	}

	if uint64(len(values)) != slots {
		panic("cannot Encode: number of values must be equal to slots")
	}

	for i := uint64(0); i < slots; i++ {
		encoder.values[i].Set(values[i])
	}

	encoder.InvFFT(encoder.values, slots)

	gap := (encoder.ringQ.N >> 1) / slots

	for i, jdx, idx := uint64(0), (encoder.ringQ.N >> 1), uint64(0); i < slots; i, jdx, idx = i+1, jdx+gap, idx+gap {
		encoder.valuesfloat[idx].Set(encoder.values[i].Real())
		encoder.valuesfloat[jdx].Set(encoder.values[i].Imag())
	}

	scaleUpVecExactBigFloat(encoder.valuesfloat, plaintext.scale, encoder.ringQ.Modulus[:plaintext.Level()+1], plaintext.value.Coeffs)

	coeffsBigInt := make([]*big.Int, encoder.params.N())

	encoder.ringQ.PolyToBigint(plaintext.value, coeffsBigInt)

	for i := uint64(0); i < (encoder.ringQ.N >> 1); i++ {
		encoder.values[i].Real().Set(encoder.zero)
		encoder.values[i].Imag().Set(encoder.zero)
	}

	for i := uint64(0); i < encoder.ringQ.N; i++ {
		encoder.valuesfloat[i].Set(encoder.zero)
	}
}

<<<<<<< HEAD
func (encoder *encoderBigComplex) EncodeNTTNew(values []*ring.Complex, logSlots uint64) (plaintext *Plaintext) {
	plaintext = NewPlaintext(encoder.params, encoder.params.MaxLevel(), encoder.params.scale)
	encoder.EncodeNTT(plaintext, values, logSlots)
	return
}

func (encoder *encoderBigComplex) EncodeNTT(plaintext *Plaintext, values []*ring.Complex, logSlots uint64) {
	encoder.Encode(plaintext, values, logSlots)
	encoder.ringQ.NTTLvl(plaintext.Level(), plaintext.value, plaintext.value)
	plaintext.isNTT = true
}

func (encoder *encoderBigComplex) Decode(plaintext *Plaintext, logSlots uint64) (res []*ring.Complex) {

	slots := uint64(1 << logSlots)

	if slots > encoder.params.N()/2 {
		panic("cannot Decode: too many slots for the given ring degree")
	}
=======
// Decode decodes the Plaintext values to a slice of complex128 values of size at most N/2.
func (encoder *encoderBigComplex) Decode(plaintext *Plaintext, slots uint64) (res []*ring.Complex) {
>>>>>>> 9ac7e864

	encoder.ringQ.InvNTTLvl(plaintext.Level(), plaintext.value, encoder.polypool)
	encoder.ringQ.PolyToBigint(encoder.polypool, encoder.bigintCoeffs)

	Q := encoder.bigintChain[plaintext.Level()]

	maxSlots := encoder.ringQ.N >> 1

	scaleFlo := ring.NewFloat(plaintext.Scale(), encoder.logPrecision)

	encoder.qHalf.Set(Q)
	encoder.qHalf.Rsh(encoder.qHalf, 1)

	gap := maxSlots / slots

	var sign int

	for i, idx := uint64(0), uint64(0); i < slots; i, idx = i+1, idx+gap {

		// Centers the value around the current modulus
		encoder.bigintCoeffs[idx].Mod(encoder.bigintCoeffs[idx], Q)
		sign = encoder.bigintCoeffs[idx].Cmp(encoder.qHalf)
		if sign == 1 || sign == 0 {
			encoder.bigintCoeffs[idx].Sub(encoder.bigintCoeffs[idx], Q)
		}

		// Centers the value around the current modulus
		encoder.bigintCoeffs[idx+maxSlots].Mod(encoder.bigintCoeffs[idx+maxSlots], Q)
		sign = encoder.bigintCoeffs[idx+maxSlots].Cmp(encoder.qHalf)
		if sign == 1 || sign == 0 {
			encoder.bigintCoeffs[idx+maxSlots].Sub(encoder.bigintCoeffs[idx+maxSlots], Q)
		}

		encoder.values[i].Real().SetInt(encoder.bigintCoeffs[idx])
		encoder.values[i].Real().Quo(encoder.values[i].Real(), scaleFlo)

		encoder.values[i].Imag().SetInt(encoder.bigintCoeffs[idx+maxSlots])
		encoder.values[i].Imag().Quo(encoder.values[i].Imag(), scaleFlo)
	}

	encoder.FFT(encoder.values, slots)

	res = make([]*ring.Complex, slots)

	for i := range res {
		res[i] = encoder.values[i].Copy()
	}

	for i := uint64(0); i < maxSlots; i++ {
		encoder.values[i].Real().Set(encoder.zero)
		encoder.values[i].Imag().Set(encoder.zero)
	}

	return
}

// InvFFT evaluates the encoding matrix on a slice fo ring.Complex values.
func (encoder *encoderBigComplex) InvFFT(values []*ring.Complex, N uint64) {

	var lenh, lenq, gap, idx uint64
	u := ring.NewComplex(nil, nil)
	v := ring.NewComplex(nil, nil)

	for len := N; len >= 1; len >>= 1 {
		for i := uint64(0); i < N; i += len {
			lenh = len >> 1
			lenq = len << 2
			gap = encoder.m / lenq
			for j := uint64(0); j < lenh; j++ {
				idx = (lenq - (encoder.rotGroup[j] % lenq)) * gap
				u.Add(values[i+j], values[i+j+lenh])
				v.Sub(values[i+j], values[i+j+lenh])
				encoder.cMul.Mul(v, encoder.roots[idx], v)
				values[i+j].Set(u)
				values[i+j+lenh].Set(v)
			}
		}
	}

	NBig := ring.NewFloat(float64(N), encoder.logPrecision)
	for i := range values {
		values[i][0].Quo(values[i][0], NBig)
		values[i][1].Quo(values[i][1], NBig)
	}

	sliceBitReverseInPlaceRingComplex(values, N)
}

// FFT evaluates the decoding matrix on a slice fo ring.Complex values.
func (encoder *encoderBigComplex) FFT(values []*ring.Complex, N uint64) {

	var lenh, lenq, gap, idx uint64

	u := ring.NewComplex(nil, nil)
	v := ring.NewComplex(nil, nil)

	sliceBitReverseInPlaceRingComplex(values, N)

	for len := uint64(2); len <= N; len <<= 1 {
		for i := uint64(0); i < N; i += len {
			lenh = len >> 1
			lenq = len << 2
			gap = encoder.m / lenq
			for j := uint64(0); j < lenh; j++ {
				idx = (encoder.rotGroup[j] % lenq) * gap
				u.Set(values[i+j])
				v.Set(values[i+j+lenh])
				encoder.cMul.Mul(v, encoder.roots[idx], v)
				values[i+j].Add(u, v)
				values[i+j+lenh].Sub(u, v)
			}
		}
	}
}<|MERGE_RESOLUTION|>--- conflicted
+++ resolved
@@ -116,116 +116,90 @@
 	}
 }
 
-<<<<<<< HEAD
+// EncodeNew encodes a slice of complex128 of length slots = 2^{logSlots} on new plaintext at the maximum level.
 func (encoder *encoderComplex128) EncodeNew(values []complex128, logSlots uint64) (plaintext *Plaintext) {
-	plaintext = NewPlaintext(encoder.params, encoder.params.MaxLevel(), encoder.params.scale)
+	return encoder.EncodeAtLvlNew(encoder.params.MaxLevel(), values, logSlots)
+}
+
+// EncodeAtLvlNew encodes a slice of complex128 of length slots = 2^{logSlots} on new plaintext at the desired level.
+func (encoder *encoderComplex128) EncodeAtLvlNew(level uint64, values []complex128, logSlots uint64) (plaintext *Plaintext) {
+	plaintext = NewPlaintext(encoder.params, level, encoder.params.scale)
 	encoder.Encode(plaintext, values, logSlots)
 	return
 }
 
-func (encoder *encoderComplex128) embed(values []complex128, logSlots uint64) {
-=======
-// EncodeNew encodes a slice of complex128 of length slots = 2^{n} on a plaintext at the maximum level.
-func (encoder *encoderComplex128) EncodeNew(values []complex128, slots uint64) (plaintext *Plaintext) {
-	return encoder.EncodeAtLvlNew(encoder.params.MaxLevel(), values, slots)
-}
-
-// EncodeAtLvlNew encodes a slice of complex128 of length slots = 2^{n} on a plaintext at the desired level.
-func (encoder *encoderComplex128) EncodeAtLvlNew(level uint64, values []complex128, slots uint64) (plaintext *Plaintext) {
-	plaintext = NewPlaintext(encoder.params, level, encoder.params.scale)
-	encoder.Encode(plaintext, values, slots)
-	return
-}
-
-// EncodeNTTNew encodes a slice of complex128 of length slots = 2^{n} on a plaintext at the maximum level.
-// Returns a plaintext in the NTT domain.
-func (encoder *encoderComplex128) EncodeNTTNew(values []complex128, slots uint64) (plaintext *Plaintext) {
-	return encoder.EncodeNTTAtLvlNew(encoder.params.MaxLevel(), values, slots)
-}
-
-// EncodeNTTAtLvlNew encodes a slice of complex128 of length slots = 2^{n} on a plaintext at the desired level.
-// Returns a plaintext in the NTT domain.
-func (encoder *encoderComplex128) EncodeNTTAtLvlNew(level uint64, values []complex128, slots uint64) (plaintext *Plaintext) {
-	plaintext = NewPlaintext(encoder.params, encoder.params.MaxLevel(), encoder.params.scale)
-	encoder.EncodeNTT(plaintext, values, slots)
-	return
-}
-
-// Encode encodes a slice of complex128 of length slots = 2^{n} on the input plaintext.
-func (encoder *encoderComplex128) Encode(plaintext *Plaintext, values []complex128, slots uint64) {
-	encoder.Embed(values, slots)
+// Encode encodes a slice of complex128 of length slots = 2^{logSlots} on the input plaintext.
+func (encoder *encoderComplex128) Encode(plaintext *Plaintext, values []complex128, logSlots uint64) {
+	encoder.Embed(values, logSlots)
 	encoder.ScaleUp(plaintext.value, plaintext.scale, encoder.ringQ.Modulus[:plaintext.Level()+1])
 	encoder.WipeInternalMemory()
 	plaintext.isNTT = false
 }
 
-// EncodeNTT encodes a slice of complex128 of length slots = 2^{n} on the input plaintext.
+// EncodeNTTNew encodes a slice of complex128 of length slots = 2^{logSlots} on new plaintext at the maximum level.
 // Returns a plaintext in the NTT domain.
-func (encoder *encoderComplex128) EncodeNTT(plaintext *Plaintext, values []complex128, slots uint64) {
-	encoder.Encode(plaintext, values, slots)
-	encoder.ringQ.NTTLvl(plaintext.Level(), plaintext.value, plaintext.value)
-	plaintext.isNTT = true
-}
-
-// Embed encodes a vector and stores internaly the encoded values
-// To be used in conjonction with ScaleUp.
-func (encoder *encoderComplex128) Embed(values []complex128, slots uint64) {
->>>>>>> 9ac7e864
-
-	slots := uint64(1 << logSlots)
-
-	if uint64(len(values)) > encoder.params.N()/2 || uint64(len(values)) > slots || slots > encoder.params.N()/2 {
-		panic("cannot Encode: too many values/slots for the given ring degree")
-	}
-
-	for i := range values {
-		encoder.values[i] = values[i]
-	}
-
-	encoder.invfft(encoder.values, slots)
-
-	gap := (encoder.ringQ.N >> 1) / slots
-
-	for i, jdx, idx := uint64(0), encoder.ringQ.N>>1, uint64(0); i < slots; i, jdx, idx = i+1, jdx+gap, idx+gap {
-		encoder.valuesfloat[idx] = real(encoder.values[i])
-		encoder.valuesfloat[jdx] = imag(encoder.values[i])
-	}
-}
-
-// ScaleUp writes the internaly stored encoded values on a polynomial
-func (encoder *encoderComplex128) ScaleUp(pol *ring.Poly, scale float64, moduli []uint64) {
-	scaleUpVecExact(encoder.valuesfloat, scale, moduli, pol.Coeffs)
-}
-
-func (encoder *encoderComplex128) WipeInternalMemory() {
-	for i := range encoder.values {
-		encoder.values[i] = 0
-	}
-
-	for i := range encoder.valuesfloat {
-		encoder.valuesfloat[i] = 0
-	}
-}
-
-<<<<<<< HEAD
-// Encode takes a slice of complex128 values of size at most N/2 (the number of slots) and encodes it in the receiver Plaintext.
-func (encoder *encoderComplex128) Encode(plaintext *Plaintext, values []complex128, logSlots uint64) {
-	encoder.embed(values, logSlots)
-	encoder.scaleUp(plaintext.value, plaintext.scale, encoder.ringQ.Modulus[:plaintext.Level()+1])
-	encoder.wipeInternalMemory()
-	plaintext.isNTT = false
-}
-
 func (encoder *encoderComplex128) EncodeNTTNew(values []complex128, logSlots uint64) (plaintext *Plaintext) {
+	return encoder.EncodeNTTAtLvlNew(encoder.params.MaxLevel(), values, logSlots)
+}
+
+// EncodeNTTAtLvlNew encodes a slice of complex128 of length slots = 2^{logSlots} on new plaintext at the desired level.
+// Returns a plaintext in the NTT domain.
+func (encoder *encoderComplex128) EncodeNTTAtLvlNew(level uint64, values []complex128, logSlots uint64) (plaintext *Plaintext) {
 	plaintext = NewPlaintext(encoder.params, encoder.params.MaxLevel(), encoder.params.scale)
 	encoder.EncodeNTT(plaintext, values, logSlots)
 	return
 }
 
+// EncodeNTT encodes a slice of complex128 of length slots = 2^{logSlots} on the input plaintext.
+// Returns a plaintext in the NTT domain.
 func (encoder *encoderComplex128) EncodeNTT(plaintext *Plaintext, values []complex128, logSlots uint64) {
 	encoder.Encode(plaintext, values, logSlots)
 	encoder.ringQ.NTTLvl(plaintext.Level(), plaintext.value, plaintext.value)
 	plaintext.isNTT = true
+}
+
+// Embed encodes a vector and stores internaly the encoded values.
+// To be used in conjonction with ScaleUp.
+func (encoder *encoderComplex128) Embed(values []complex128, logSlots uint64) {
+
+	slots := uint64(1 << logSlots)
+
+	if uint64(len(values)) > encoder.params.N()/2 || uint64(len(values)) > slots {
+		panic("cannot Encode: too many values for the given number of slots")
+	}
+
+	if uint64(len(values)) > encoder.params.N()/2 || uint64(len(values)) > slots || slots > encoder.params.N()/2 {
+		panic("cannot Encode: too many values/slots for the given ring degree")
+	}
+
+	for i := range values {
+		encoder.values[i] = values[i]
+	}
+
+	encoder.invfft(encoder.values, slots)
+
+	gap := (encoder.ringQ.N >> 1) / slots
+
+	for i, jdx, idx := uint64(0), encoder.ringQ.N>>1, uint64(0); i < slots; i, jdx, idx = i+1, jdx+gap, idx+gap {
+		encoder.valuesfloat[idx] = real(encoder.values[i])
+		encoder.valuesfloat[jdx] = imag(encoder.values[i])
+	}
+}
+
+// ScaleUp writes the internaly stored encoded values on a polynomial.
+func (encoder *encoderComplex128) ScaleUp(pol *ring.Poly, scale float64, moduli []uint64) {
+	scaleUpVecExact(encoder.valuesfloat, scale, moduli, pol.Coeffs)
+}
+
+// WipeInternalMemory sets the internaly stored encoded values of the encoder to zero.
+func (encoder *encoderComplex128) WipeInternalMemory() {
+	for i := range encoder.values {
+		encoder.values[i] = 0
+	}
+
+	for i := range encoder.valuesfloat {
+		encoder.valuesfloat[i] = 0
+	}
 }
 
 // EncodeCoefficients takes as input a polynomial a0 + a1x + a2x^2 + ... + an-1x^n-1 with float coefficient
@@ -249,7 +223,7 @@
 	plaintext.isNTT = true
 }
 
-// DecodeCoeffs takes as input a plaintext and returns the scaled down coefficient of the plaintext in flaot64
+// DecodeCoeffs takes as input a plaintext and returns the scaled down coefficient of the plaintext in float64.
 func (encoder *encoderComplex128) DecodeCoeffs(plaintext *Plaintext) (res []float64) {
 
 	if plaintext.isNTT {
@@ -305,8 +279,6 @@
 	return
 }
 
-=======
->>>>>>> 9ac7e864
 // Decode decodes the Plaintext values to a slice of complex128 values of size at most N/2.
 func (encoder *encoderComplex128) Decode(plaintext *Plaintext, logSlots uint64) (res []complex128) {
 
@@ -449,83 +421,6 @@
 	}
 }
 
-// EncodeCoeffs takes as input a polynomial a0 + a1x + a2x^2 + ... + an-1x^n-1 with float coefficient
-// and returns a scaled integer plaintext polynomial. Encodes at the input plaintext level.
-func (encoder *encoderComplex128) EncodeCoeffs(values []float64, plaintext *Plaintext) {
-
-	if uint64(len(values)) > encoder.params.N() {
-		panic("cannot EncodeCoeffs : too many values (maximum is N)")
-	}
-
-	scaleUpVecExact(values, plaintext.scale, encoder.ringQ.Modulus[:plaintext.Level()+1], plaintext.value.Coeffs)
-
-	plaintext.isNTT = false
-}
-
-// EncodeCoeffsNTT takes as input a polynomial a0 + a1x + a2x^2 + ... + an-1x^n-1 with float coefficient
-// and returns a scaled integer plaintext polynomial in NTT. Encodes at the input plaintext level.
-func (encoder *encoderComplex128) EncodeCoeffsNTT(values []float64, plaintext *Plaintext) {
-	encoder.EncodeCoeffs(values, plaintext)
-	encoder.ringQ.NTTLvl(plaintext.Level(), plaintext.value, plaintext.value)
-	plaintext.isNTT = true
-}
-
-// DecodeCoeffs takes as input a plaintext and returns the scaled down coefficient of the plaintext in float64.
-func (encoder *encoderComplex128) DecodeCoeffs(plaintext *Plaintext) (res []float64) {
-
-	if plaintext.isNTT {
-		encoder.ringQ.InvNTTLvl(plaintext.Level(), plaintext.value, encoder.polypool)
-	} else {
-		encoder.ringQ.CopyLvl(plaintext.Level(), plaintext.value, encoder.polypool)
-	}
-
-	res = make([]float64, encoder.params.N())
-
-	// We have more than one moduli and need the CRT reconstruction
-	if plaintext.Level() > 0 {
-
-		encoder.ringQ.PolyToBigint(encoder.polypool, encoder.bigintCoeffs)
-
-		Q := encoder.bigintChain[plaintext.Level()]
-
-		encoder.qHalf.Set(Q)
-		encoder.qHalf.Rsh(encoder.qHalf, 1)
-
-		var sign int
-
-		for i := range res {
-
-			// Centers the value around the current modulus
-			encoder.bigintCoeffs[i].Mod(encoder.bigintCoeffs[i], Q)
-
-			sign = encoder.bigintCoeffs[i].Cmp(encoder.qHalf)
-			if sign == 1 || sign == 0 {
-				encoder.bigintCoeffs[i].Sub(encoder.bigintCoeffs[i], Q)
-			}
-
-			res[i] = scaleDown(encoder.bigintCoeffs[i], plaintext.scale)
-		}
-		// We can directly get the coefficients
-	} else {
-
-		Q := encoder.ringQ.Modulus[0]
-		coeffs := encoder.polypool.Coeffs[0]
-
-		for i := range res {
-
-			if coeffs[i] >= Q>>1 {
-				res[i] = -float64(Q - coeffs[i])
-			} else {
-				res[i] = float64(coeffs[i])
-			}
-
-			res[i] /= plaintext.scale
-		}
-	}
-
-	return
-}
-
 type encoderBigComplex struct {
 	encoder
 	zero         *big.Float
@@ -587,108 +482,83 @@
 	}
 }
 
-<<<<<<< HEAD
+// EncodeNew encodes a slice of ring.Complex of length slots = 2^{logSlots} on a new plaintext at the maximum level.
 func (encoder *encoderBigComplex) EncodeNew(values []*ring.Complex, logSlots uint64) (plaintext *Plaintext) {
-	plaintext = NewPlaintext(encoder.params, encoder.params.MaxLevel(), encoder.params.scale)
+	return encoder.EncodeAtLvlNew(encoder.params.MaxLevel(), values, logSlots)
+}
+
+// EncodeAtLvlNew encodes a slice of ring.Complex of length slots = 2^{logSlots} on a new plaintext at the desired level.
+func (encoder *encoderBigComplex) EncodeAtLvlNew(level uint64, values []*ring.Complex, logSlots uint64) (plaintext *Plaintext) {
+	plaintext = NewPlaintext(encoder.params, level, encoder.params.scale)
 	encoder.Encode(plaintext, values, logSlots)
 	return
 }
 
-func (encoder *encoderBigComplex) Encode(plaintext *Plaintext, values []*ring.Complex, logSlots uint64) {
-=======
-// EncodeNew encodes a slice of ring.Complex of length slots = 2^{n} on a plaintext at the maximum level.
-func (encoder *encoderBigComplex) EncodeNew(values []*ring.Complex, slots uint64) (plaintext *Plaintext) {
-	return encoder.EncodeAtLvlNew(encoder.params.MaxLevel(), values, slots)
-}
-
-// EncodeAtLvlNew encodes a slice of ring.Complex of length slots = 2^{n} on a plaintext at the desired level.
-func (encoder *encoderBigComplex) EncodeAtLvlNew(level uint64, values []*ring.Complex, slots uint64) (plaintext *Plaintext) {
-	plaintext = NewPlaintext(encoder.params, level, encoder.params.scale)
-	encoder.Encode(plaintext, values, slots)
-	return
-}
-
-// EncodeNTTNew encodes a slice of ring.Complex of length slots = 2^{n} on a plaintext at the maximum level.
+// EncodeNTTNew encodes a slice of ring.Complex of length slots = 2^{logSlots} on a plaintext at the maximum level.
 // Returns a plaintext in the NTT domain.
-func (encoder *encoderBigComplex) EncodeNTTNew(values []*ring.Complex, slots uint64) (plaintext *Plaintext) {
-	return encoder.EncodeNTTAtLvlNew(encoder.params.MaxLevel(), values, slots)
-}
-
-// EncodeNTTAtLvlNew encodes a slice of ring.Complex of length slots = 2^{n} on a plaintext at the desired level.
+func (encoder *encoderBigComplex) EncodeNTTNew(values []*ring.Complex, logSlots uint64) (plaintext *Plaintext) {
+	return encoder.EncodeNTTAtLvlNew(encoder.params.MaxLevel(), values, logSlots)
+}
+
+// EncodeNTTAtLvlNew encodes a slice of ring.Complex of length slots = 2^{logSlots} on a plaintext at the desired level.
 // Returns a plaintext in the NTT domain.
-func (encoder *encoderBigComplex) EncodeNTTAtLvlNew(level uint64, values []*ring.Complex, slots uint64) (plaintext *Plaintext) {
-	plaintext = NewPlaintext(encoder.params, encoder.params.MaxLevel(), encoder.params.scale)
-	encoder.EncodeNTT(plaintext, values, slots)
-	return
-}
-
-// Encode encodes a slice of ring.Complex of length slots = 2^{n} on a plaintext at the input plaintext level.
-// Returns a plaintext in the NTT domain.
-func (encoder *encoderBigComplex) EncodeNTT(plaintext *Plaintext, values []*ring.Complex, slots uint64) {
-
-	encoder.Encode(plaintext, values, slots)
-
-	encoder.ringQ.NTTLvl(plaintext.Level(), plaintext.value, plaintext.value)
-
-	plaintext.isNTT = true
-}
-
-// Encode encodes a slice of ring.Complex of length slots = 2^{n} on a plaintext at the input plaintext level.
-func (encoder *encoderBigComplex) Encode(plaintext *Plaintext, values []*ring.Complex, slots uint64) {
->>>>>>> 9ac7e864
-
-	slots := uint64(1 << logSlots)
-
-	if uint64(len(values)) > encoder.params.N()/2 || uint64(len(values)) > slots || slots > encoder.params.N()/2 {
-		panic("cannot Encode: too many values/slots for the given ring degree")
-	}
-
-	if uint64(len(values)) != slots {
-		panic("cannot Encode: number of values must be equal to slots")
-	}
-
-	for i := uint64(0); i < slots; i++ {
-		encoder.values[i].Set(values[i])
-	}
-
-	encoder.InvFFT(encoder.values, slots)
-
-	gap := (encoder.ringQ.N >> 1) / slots
-
-	for i, jdx, idx := uint64(0), (encoder.ringQ.N >> 1), uint64(0); i < slots; i, jdx, idx = i+1, jdx+gap, idx+gap {
-		encoder.valuesfloat[idx].Set(encoder.values[i].Real())
-		encoder.valuesfloat[jdx].Set(encoder.values[i].Imag())
-	}
-
-	scaleUpVecExactBigFloat(encoder.valuesfloat, plaintext.scale, encoder.ringQ.Modulus[:plaintext.Level()+1], plaintext.value.Coeffs)
-
-	coeffsBigInt := make([]*big.Int, encoder.params.N())
-
-	encoder.ringQ.PolyToBigint(plaintext.value, coeffsBigInt)
-
-	for i := uint64(0); i < (encoder.ringQ.N >> 1); i++ {
-		encoder.values[i].Real().Set(encoder.zero)
-		encoder.values[i].Imag().Set(encoder.zero)
-	}
-
-	for i := uint64(0); i < encoder.ringQ.N; i++ {
-		encoder.valuesfloat[i].Set(encoder.zero)
-	}
-}
-
-<<<<<<< HEAD
-func (encoder *encoderBigComplex) EncodeNTTNew(values []*ring.Complex, logSlots uint64) (plaintext *Plaintext) {
+func (encoder *encoderBigComplex) EncodeNTTAtLvlNew(level uint64, values []*ring.Complex, logSlots uint64) (plaintext *Plaintext) {
 	plaintext = NewPlaintext(encoder.params, encoder.params.MaxLevel(), encoder.params.scale)
 	encoder.EncodeNTT(plaintext, values, logSlots)
 	return
 }
 
+// Encode encodes a slice of ring.Complex of length slots = 2^{logSlots} on a plaintext at the input plaintext level.
+// Returns a plaintext in the NTT domain.
 func (encoder *encoderBigComplex) EncodeNTT(plaintext *Plaintext, values []*ring.Complex, logSlots uint64) {
 	encoder.Encode(plaintext, values, logSlots)
 	encoder.ringQ.NTTLvl(plaintext.Level(), plaintext.value, plaintext.value)
 	plaintext.isNTT = true
 }
 
+// Encode encodes a slice of ring.Complex of length slots = 2^{logSlots} on a plaintext at the input plaintext level.
+func (encoder *encoderBigComplex) Encode(plaintext *Plaintext, values []*ring.Complex, logSlots uint64) {
+
+	slots := uint64(1 << logSlots)
+
+	if uint64(len(values)) > encoder.params.N()/2 || uint64(len(values)) > slots || slots > encoder.params.N()/2 {
+		panic("cannot Encode: too many values/slots for the given ring degree")
+	}
+
+	if uint64(len(values)) != slots {
+		panic("cannot Encode: number of values must be equal to slots")
+	}
+
+	for i := uint64(0); i < slots; i++ {
+		encoder.values[i].Set(values[i])
+	}
+
+	encoder.InvFFT(encoder.values, slots)
+
+	gap := (encoder.ringQ.N >> 1) / slots
+
+	for i, jdx, idx := uint64(0), (encoder.ringQ.N >> 1), uint64(0); i < slots; i, jdx, idx = i+1, jdx+gap, idx+gap {
+		encoder.valuesfloat[idx].Set(encoder.values[i].Real())
+		encoder.valuesfloat[jdx].Set(encoder.values[i].Imag())
+	}
+
+	scaleUpVecExactBigFloat(encoder.valuesfloat, plaintext.scale, encoder.ringQ.Modulus[:plaintext.Level()+1], plaintext.value.Coeffs)
+
+	coeffsBigInt := make([]*big.Int, encoder.params.N())
+
+	encoder.ringQ.PolyToBigint(plaintext.value, coeffsBigInt)
+
+	for i := uint64(0); i < (encoder.ringQ.N >> 1); i++ {
+		encoder.values[i].Real().Set(encoder.zero)
+		encoder.values[i].Imag().Set(encoder.zero)
+	}
+
+	for i := uint64(0); i < encoder.ringQ.N; i++ {
+		encoder.valuesfloat[i].Set(encoder.zero)
+	}
+}
+
+// Decode decodes the Plaintext values to a slice of complex128 values of size at most N/2.
 func (encoder *encoderBigComplex) Decode(plaintext *Plaintext, logSlots uint64) (res []*ring.Complex) {
 
 	slots := uint64(1 << logSlots)
@@ -696,10 +566,6 @@
 	if slots > encoder.params.N()/2 {
 		panic("cannot Decode: too many slots for the given ring degree")
 	}
-=======
-// Decode decodes the Plaintext values to a slice of complex128 values of size at most N/2.
-func (encoder *encoderBigComplex) Decode(plaintext *Plaintext, slots uint64) (res []*ring.Complex) {
->>>>>>> 9ac7e864
 
 	encoder.ringQ.InvNTTLvl(plaintext.Level(), plaintext.value, encoder.polypool)
 	encoder.ringQ.PolyToBigint(encoder.polypool, encoder.bigintCoeffs)
